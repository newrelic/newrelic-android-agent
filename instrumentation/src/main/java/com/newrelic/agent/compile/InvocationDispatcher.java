/*
 * Copyright (c) 2022 - present. New Relic Corporation. All rights reserved.
 * SPDX-License-Identifier: Apache-2.0
 */

package com.newrelic.agent.compile;

import com.google.common.collect.ImmutableMap;
import com.newrelic.agent.Constants;
import com.newrelic.agent.compile.visitor.ActivityClassVisitor;
import com.newrelic.agent.compile.visitor.AnnotatingClassVisitor;
import com.newrelic.agent.compile.visitor.AsyncTaskClassVisitor;
import com.newrelic.agent.compile.visitor.ContextInitializationClassVisitor;
import com.newrelic.agent.compile.visitor.FragmentClassVisitor;
import com.newrelic.agent.compile.visitor.NewRelicClassVisitor;
import com.newrelic.agent.compile.visitor.WebViewMethodClassVisitor;
import com.newrelic.agent.compile.visitor.PrefilterClassVisitor;
import com.newrelic.agent.compile.visitor.TraceAnnotationClassVisitor;
import com.newrelic.agent.compile.visitor.AgentMethodDelegateClassVisitor;

import org.objectweb.asm.ClassReader;
import org.objectweb.asm.ClassVisitor;
import org.objectweb.asm.ClassWriter;
import org.slf4j.Logger;

import java.lang.reflect.InvocationHandler;
import java.text.MessageFormat;
import java.util.Map;
import java.util.regex.Pattern;

/**
 * The bytecode we inject (often) can't directly invoke methods on our classes because of
 * classloader visibility, so this InvocationHandler is used to allow our injected code to
 * invoke a number of different handlers. The proxyargument of the invoke call is always a
 * string that indicates what handler should execute. This allows us to program at a higher
 * level instead of writing everything in bytecode.
 */
public class InvocationDispatcher {

    public static final Class<java.util.logging.Logger> INVOCATION_DISPATCHER_CLASS = java.util.logging.Logger.class;
    public static final String INVOCATION_DISPATCHER_FIELD_NAME = "treeLock";

    private final Logger log;
    private final InstrumentationContext instrumentationContext;
    private final Pattern androidPackagePattern = Pattern.compile(Constants.ANDROID_PACKAGE_RE);
    private final Pattern kotlinPackagePattern = Pattern.compile(Constants.ANDROID_KOTLIN_PACKAGE_RE);
    private Boolean defaultInteractionsEnabled;

    final Map<String, InvocationHandler> invocationHandlers;

    public InvocationDispatcher(final Logger log,boolean logInstrumentationEnabled,boolean defaultInteractionsEnabled) throws ClassNotFoundException {
        ClassRemapperConfig config = new ClassRemapperConfig(log,logInstrumentationEnabled);

        this.log = log;
        this.instrumentationContext = new InstrumentationContext(config, log);
        this.invocationHandlers = ImmutableMap.of();
        log.debug("[InvocationDispatcher] Initialized with logInstrumentationEnabled[{}]", logInstrumentationEnabled);
        log.debug("[InvocationDispatcher] Initialized with defaultInteractionsEnabled[{}]", defaultInteractionsEnabled);
        this.defaultInteractionsEnabled = defaultInteractionsEnabled;
    }

    boolean isInstrumentationDisabled() {
        return System.getProperty(Constants.NR_DISABLE_INSTRUMENTATION_KEY) != null;
    }

    boolean isIncludedPackage(String packageName) {
        String lowercasePackageName = packageName.toLowerCase();

        for (String name : Constants.ANDROID_INCLUDED_PACKAGES) {
            if (lowercasePackageName.startsWith(name)) {
                return true;
            }
        }

        return false;
    }

    boolean isExcludedPackage(String packageName) {
        // Check any explicitly included package names first. This makes it easier
        // to specify "exceptions" to a general exclusion
        if (isIncludedPackage(packageName)) {
            return false;
        }

        String lowercasePackageName = packageName.toLowerCase();
        for (String name : Constants.ANDROID_EXCLUDED_PACKAGES) {
            if (lowercasePackageName.startsWith(name) || lowercasePackageName.matches(name)) {
                return true;
            }
        }

        return false;
    }

    boolean isKotlinSDKPackage(String className) {
        return kotlinPackagePattern.matcher(className.toLowerCase()).matches();
    }

    boolean isAndroidSDKPackage(String className) {
        return (androidPackagePattern.matcher(className.toLowerCase()).matches() ||
                isKotlinSDKPackage(className));
    }

    boolean isAndroidJetpackPackage(String className) {
        return className.startsWith("androidx/navigation/");
    }

    /**
     * Process the given class bytes, modifying them if necessary.
     */
    public ClassData visitClassBytes(byte[] bytes) {
        return visitClassBytesWithOptions(bytes, ClassWriter.COMPUTE_FRAMES);
    }

    ClassData  visitClassBytesWithOptions(byte[] bytes, int classWriterFlags) {
        String className = "unknown";

        if (isInstrumentationDisabled()) {
            return new ClassData(bytes, false);
        }

        try {
            ClassReader cr = new ClassReader(bytes);
            ClassWriter cw = new ClassWriterSafe(cr, classWriterFlags);

            instrumentationContext.reset();
            instrumentationContext.setComputeFlags(classWriterFlags);

            //
            // First pass to sniff out any tags on the class.
            //
            cr.accept(new PrefilterClassVisitor(instrumentationContext, log),
                    ClassReader.SKIP_CODE | ClassReader.SKIP_DEBUG | ClassReader.SKIP_FRAMES);

            className = instrumentationContext.getClassName();

            if (!instrumentationContext.hasTag(Constants.INSTRUMENTED_CLASS_NAME)) {
                //
                // Second pass to actually do the work
                //
                ClassVisitor cv = cw;

                // Exclude both the agent code and our dependant libraries
                if (className.equals(Constants.NEWRELIC_CLASS_NAME)) {
                    cv = new NewRelicClassVisitor(cv, instrumentationContext, log);
                } else if (isAndroidJetpackPackage(className)) {
                    // cv = new ComposeNavigatorClassVisitor(cv, instrumentationContext, log);
                    // cv = new WrapMethodClassVisitor(cv, instrumentationContext, log);
                } else if (isAndroidSDKPackage(className)) {
                    if(defaultInteractionsEnabled) {
                        cv = new ActivityClassVisitor(cv, instrumentationContext, log, true);
                    }
                } else if (isExcludedPackage(className)) {
                    // log.debug("[InvocationDispatcher] Excluding class [" + className + "]");
                    return null;
                } else {
                    cv = new AnnotatingClassVisitor(cv, instrumentationContext, log);
                    cv = new ActivityClassVisitor(cv, instrumentationContext, log,defaultInteractionsEnabled);
                    if(defaultInteractionsEnabled) {
                        cv = new FragmentClassVisitor(cv, instrumentationContext, log);
                    }
                    cv = new AsyncTaskClassVisitor(cv, instrumentationContext, log);
                    cv = new TraceAnnotationClassVisitor(cv, instrumentationContext, log);
                    cv = new AgentMethodDelegateClassVisitor(cv, instrumentationContext, log);

<<<<<<< HEAD
                    cv = new WebViewMethodClassVisitor(cv, instrumentationContext, log);
=======
//                    cv = new WebViewMethodClassVisitor(cv, instrumentationContext, log);
>>>>>>> 2d0e1238

                }
                cv = new ContextInitializationClassVisitor(cv, instrumentationContext);

                try {
                    /* If this flag is set, stack map frames are always visited in expanded
                     * format (this option adds a decompression/compression step in ClassReader
                     * and ClassWriter which degrades performance quite a lot).
                     */
                    int parsingOptions = ClassReader.EXPAND_FRAMES;
                    if ((instrumentationContext.getComputeFlags() & ClassWriter.COMPUTE_FRAMES) == 0) {
                        // If ASM can't compute frame skip them and inject them ourselves
                        parsingOptions = ClassReader.SKIP_FRAMES;
                    }
                    cr.accept(cv, parsingOptions);

                } catch (Exception e) {
                    if (classWriterFlags != ClassWriter.COMPUTE_MAXS) {
                        log.debug("[InvocationDispatcher] [" + className + "] " + e);
                        log.debug("[InvocationDispatcher] Retry with ClassWriter.COMPUTE_MAXS");
                        return visitClassBytesWithOptions(bytes, ClassWriter.COMPUTE_MAXS);
                    }
                    log.warn("[InvocationDispatcher] [" + className + "] instrumentation failed: " + e.getLocalizedMessage());
                    return new ClassData(bytes, false);
                }

                if (instrumentationContext.isClassModified() && (bytes.length != cw.toByteArray().length)) {
                    log.debug("[InvocationDispatcher] class[" + className + "] bytes[" + bytes.length + "] transformed[" + cw.toByteArray().length + "]");
                }

            } else {
                log.debug(MessageFormat.format("[{0}] class is already instrumented! skipping ...", instrumentationContext.getFriendlyClassName()));
            }

            return instrumentationContext.newClassData(cw.toByteArray());

        } catch (SkipException e) {
            log.debug("[InvocationDispatcher] " + e);
            return new ClassData(bytes, false);

        } catch (IllegalArgumentException e) {
            log.warn("[InvocationDispatcher] Class[" + className + "] ignored: JDK not supported");
            return new ClassData(bytes, false);

        } catch (HaltBuildException e) {
            log.debug("[InvocationDispatcher] " + e);
            throw new RuntimeException(e);

        } catch (NoClassDefFoundError e) {
            log.warn("Unfortunately, an error has occurred while processing class [" + className + "].\n"
                    + "The file is unable to be parsed. Please copy your build logs and the jar containing "
                    + "this class and visit http://support.newrelic.com, thanks!\n" + e.getLocalizedMessage());
            return new ClassData(bytes, false);

        } catch (Throwable t) {
            // Catching exceptions here is generally a good idea as ASM will crash occasionally while parsing weird jars.
            // However, this will mask bugs from the user and skip instrumentation of the class.  We'll warn the user in
            // hopes they'll report the issue to us.
            log.error("Unfortunately, an error has occurred while processing class [" + className + "].\n" +
                    "Please copy your build logs and the jar containing this class and " +
                    "visit http://support.newrelic.com, thanks!\n" + t.getMessage(), t);
            log.debug("Throwable type[" + t + "].\n");

            if (t.getMessage() != null) {
                log.debug("  message[" + t.getMessage() + "].\n");
            }

            if (t.getCause() != null) {
                log.debug("  cause[" + t.getCause() + "].\n");
            }

            return new ClassData(bytes, false);
        }
    }

    public InstrumentationContext getInstrumentationContext() {
        return instrumentationContext;
    }

}<|MERGE_RESOLUTION|>--- conflicted
+++ resolved
@@ -163,11 +163,7 @@
                     cv = new TraceAnnotationClassVisitor(cv, instrumentationContext, log);
                     cv = new AgentMethodDelegateClassVisitor(cv, instrumentationContext, log);
 
-<<<<<<< HEAD
-                    cv = new WebViewMethodClassVisitor(cv, instrumentationContext, log);
-=======
 //                    cv = new WebViewMethodClassVisitor(cv, instrumentationContext, log);
->>>>>>> 2d0e1238
 
                 }
                 cv = new ContextInitializationClassVisitor(cv, instrumentationContext);
