--- conflicted
+++ resolved
@@ -163,11 +163,7 @@
                     cv = new TraceAnnotationClassVisitor(cv, instrumentationContext, log);
                     cv = new AgentMethodDelegateClassVisitor(cv, instrumentationContext, log);
 
-<<<<<<< HEAD
-                    cv = new WebViewMethodClassVisitor(cv, instrumentationContext, log);
-=======
 //                    cv = new WebViewMethodClassVisitor(cv, instrumentationContext, log);
->>>>>>> 088a0fda
 
                 }
                 cv = new ContextInitializationClassVisitor(cv, instrumentationContext);
