--- conflicted
+++ resolved
@@ -275,8 +275,6 @@
         Assert.assertTrue("Should start agent", NewRelic.isStarted());
     }
 
-<<<<<<< HEAD
-=======
     @Test
     public void testShutdown() throws Exception {
         //Manually shutdown agent, as agent cannot be started
@@ -331,7 +329,6 @@
         Assert.assertNull(instance.getHarvestConnection());
     }
 
->>>>>>> cb61719d
     /**
      * Needs PowerMock to test final/static classes:
      **/
