/*
 * Copyright (c) 2024. New Relic Corporation. All rights reserved.
 * SPDX-License-Identifier: Apache-2.0
 */

package com.newrelic.agent.android;

import static android.os.Build.VERSION_CODES.Q;
import static com.newrelic.agent.android.analytics.AnalyticsEvent.EVENT_TYPE_MOBILE_APPLICATION_EXIT;
import static org.mockito.ArgumentMatchers.anyString;
import static org.mockito.Mockito.times;

import android.app.ActivityManager;
import android.app.ApplicationExitInfo;
import android.os.Build;

import com.newrelic.agent.android.analytics.AnalyticsAttribute;
import com.newrelic.agent.android.analytics.AnalyticsControllerImpl;
import com.newrelic.agent.android.analytics.AnalyticsEvent;
import com.newrelic.agent.android.analytics.AnalyticsEventCategory;
import com.newrelic.agent.android.analytics.AnalyticsValidator;
import com.newrelic.agent.android.analytics.ApplicationExitEvent;
import com.newrelic.agent.android.background.ApplicationStateMonitor;
import com.newrelic.agent.android.logging.AgentLog;
import com.newrelic.agent.android.logging.AgentLogManager;
import com.newrelic.agent.android.logging.ConsoleAgentLog;
import com.newrelic.agent.android.metric.MetricNames;
import com.newrelic.agent.android.stats.StatsEngine;
import com.newrelic.agent.android.test.stub.StubAnalyticsAttributeStore;
import com.newrelic.agent.android.util.Streams;

import org.junit.After;
import org.junit.Assert;
import org.junit.Before;
import org.junit.Test;
import org.junit.runner.RunWith;
import org.mockito.Mockito;
import org.robolectric.RobolectricTestRunner;
import org.robolectric.annotation.Config;

import java.io.File;
import java.io.IOException;
import java.util.ArrayList;
import java.util.Collection;
import java.util.HashMap;
import java.util.List;
import java.util.Set;
import java.util.concurrent.TimeUnit;
import java.util.stream.Collectors;

@RunWith(RobolectricTestRunner.class)
public class ApplicationExitMonitorTest {
    private AgentLog logger;
    private SpyContext spyContext;

    ApplicationExitMonitor applicationExitMonitor;
    List<ApplicationExitInfo> applicationExitInfos;

    @Before
    public void setUp() throws Exception {
        logger = Mockito.spy(new ConsoleAgentLog());
        AgentLogManager.setAgentLog(logger);

        spyContext = new SpyContext();
        applicationExitMonitor = new ApplicationExitMonitor(spyContext.getContext());
        applicationExitInfos = new ArrayList<>();

        applicationExitInfos.add(provideApplicationExitInfo(ApplicationExitInfo.REASON_ANR));
        applicationExitInfos.add(provideApplicationExitInfo(ApplicationExitInfo.REASON_CRASH_NATIVE));
        applicationExitInfos.add(provideApplicationExitInfo(ApplicationExitInfo.REASON_CRASH));
        applicationExitInfos.add(provideApplicationExitInfo(ApplicationExitInfo.REASON_ANR));
        applicationExitInfos.add(provideApplicationExitInfo(ApplicationExitInfo.REASON_INITIALIZATION_FAILURE));
        applicationExitInfos.add(provideApplicationExitInfo(ApplicationExitInfo.REASON_EXCESSIVE_RESOURCE_USAGE));

        if (Build.VERSION.SDK_INT >= Build.VERSION_CODES.R) {
            Mockito.when(applicationExitMonitor.am.getHistoricalProcessExitReasons(spyContext.getContext().getPackageName(), 0, 0)).thenReturn(applicationExitInfos);
        }

        ApplicationStateMonitor.setInstance(new ApplicationStateMonitor());

        AgentConfiguration agentConfig = new AgentConfiguration();
        agentConfig.setEnableAnalyticsEvents(true);
        agentConfig.setAnalyticsAttributeStore(new StubAnalyticsAttributeStore());

        AnalyticsControllerImpl.initialize(agentConfig, new NullAgentImpl());
    }

    @After
    public void tearDown() throws Exception {
        AnalyticsControllerImpl.shutdown();
        Streams.list(applicationExitMonitor.reportsDir).forEach(file -> {
            Assert.assertTrue(file.delete());
        });
        FeatureFlag.disableFeature(FeatureFlag.ApplicationExitReporting);
    }

    @Test
    public void harvestApplicationExitInfo() throws InterruptedException {
        List<File> artifacts = Streams.list(applicationExitMonitor.reportsDir).collect(Collectors.toList());
        Assert.assertEquals(0, artifacts.size());

        applicationExitMonitor.harvestApplicationExitInfo();
        ApplicationStateMonitor.getInstance().getExecutor().shutdown();
        ApplicationStateMonitor.getInstance().getExecutor().awaitTermination(3, TimeUnit.SECONDS);

        artifacts = Streams.list(applicationExitMonitor.reportsDir).collect(Collectors.toList());
        Assert.assertEquals(6, artifacts.size());
    }

    @Test
    public void shouldNotHarvestRecordedApplicationExitInfo() throws InterruptedException {
        List<File> artifacts = Streams.list(applicationExitMonitor.reportsDir).collect(Collectors.toList());
        Assert.assertEquals(0, artifacts.size());

        applicationExitMonitor.harvestApplicationExitInfo();
        ApplicationStateMonitor.getInstance().getExecutor().shutdown();
        ApplicationStateMonitor.getInstance().getExecutor().awaitTermination(3, TimeUnit.SECONDS);

        artifacts = Streams.list(applicationExitMonitor.reportsDir).collect(Collectors.toList());
        Assert.assertEquals(6, artifacts.size());
        Assert.assertEquals(6, AnalyticsControllerImpl.getInstance().getEventManager().getEventsRecorded());
        Assert.assertEquals(6, AnalyticsControllerImpl.getInstance().getEventManager().getQueuedEvents().size());

        // call again with same data
        ApplicationStateMonitor.setInstance(new ApplicationStateMonitor());
        applicationExitMonitor.harvestApplicationExitInfo();
        ApplicationStateMonitor.getInstance().getExecutor().shutdown();
        ApplicationStateMonitor.getInstance().getExecutor().awaitTermination(3, TimeUnit.SECONDS);

        artifacts = Streams.list(applicationExitMonitor.reportsDir).collect(Collectors.toList());
        Assert.assertEquals(6, artifacts.size());
        Assert.assertEquals(6, AnalyticsControllerImpl.getInstance().getEventManager().getEventsRecorded());
        Assert.assertEquals(6, AnalyticsControllerImpl.getInstance().getEventManager().getQueuedEvents().size());
    }

    @Test
    public void createMobileApplicationExitEvents() throws InterruptedException {
        Mockito.when(applicationExitMonitor.am.getHistoricalProcessExitReasons(spyContext.getContext().getPackageName(), 0, 0)).thenReturn(applicationExitInfos);

        applicationExitMonitor.harvestApplicationExitInfo();
        ApplicationStateMonitor.getInstance().getExecutor().shutdown();
        ApplicationStateMonitor.getInstance().getExecutor().awaitTermination(3, TimeUnit.SECONDS);

        Assert.assertEquals(6, AnalyticsControllerImpl.getInstance().getEventManager().getEventsRecorded());
        Collection<AnalyticsEvent> pendingEvents = AnalyticsControllerImpl.getInstance().getEventManager().getQueuedEvents();
        Assert.assertEquals(6, pendingEvents.size());
        for (AnalyticsEvent event : pendingEvents) {
            Assert.assertEquals(event.getEventType(), AnalyticsEvent.EVENT_TYPE_MOBILE_APPLICATION_EXIT);
            Assert.assertEquals(event.getCategory(), AnalyticsEventCategory.ApplicationExit);
            Assert.assertEquals(event.getName(), applicationExitMonitor.packageName);

            Collection<AnalyticsAttribute> attributeSet = event.getAttributeSet();
            Assert.assertTrue(attributeSet.size() > 7);
            Assert.assertNotNull(NewRelicTest.getAttributeByName(attributeSet, AnalyticsAttribute.APP_EXIT_TIMESTAMP_ATTRIBUTE));
            Assert.assertNotNull(NewRelicTest.getAttributeByName(attributeSet, AnalyticsAttribute.APP_EXIT_DESCRIPTION_ATTRIBUTE));
            Assert.assertNotNull(NewRelicTest.getAttributeByName(attributeSet, AnalyticsAttribute.APP_EXIT_REASON_ATTRIBUTE));
            Assert.assertNotNull(NewRelicTest.getAttributeByName(attributeSet, AnalyticsAttribute.APP_EXIT_IMPORTANCE_ATTRIBUTE));
            Assert.assertNotNull(NewRelicTest.getAttributeByName(attributeSet, AnalyticsAttribute.APP_EXIT_PROCESS_NAME_ATTRIBUTE));
        }
    }

    @Config(sdk = {Q})
    @Test
    public void shouldNotCreateEventsForUnsupportSDK() throws InterruptedException {
        applicationExitInfos.clear();
        applicationExitMonitor.harvestApplicationExitInfo();

        ApplicationStateMonitor.getInstance().getExecutor().shutdown();
        ApplicationStateMonitor.getInstance().getExecutor().awaitTermination(3, TimeUnit.SECONDS);

        Collection<AnalyticsEvent> pendingEvents = AnalyticsControllerImpl.getInstance().getEventManager().getQueuedEvents();
        Assert.assertEquals("Should not create AppExit events for Android 10 and below", 0, pendingEvents.size());

        Mockito.verify(logger, times(1)).warn(anyString());

        Assert.assertTrue(StatsEngine.SUPPORTABILITY.getStatsMap().containsKey(MetricNames.SUPPORTABILITY_AEI_UNSUPPORTED_OS + Build.VERSION.SDK_INT));
    }

    @Test
    public void userShouldNotCreateCustomAppExitEvents() throws IOException {
        final ApplicationExitInfo exitInfo = provideApplicationExitInfo(ApplicationExitInfo.REASON_ANR);
        final HashMap<String, Object> eventAttributes = new HashMap<>();

        eventAttributes.put(AnalyticsAttribute.APP_EXIT_TIMESTAMP_ATTRIBUTE, exitInfo.getTimestamp());
        eventAttributes.put(AnalyticsAttribute.APP_EXIT_REASON_ATTRIBUTE, exitInfo.getReason());
        eventAttributes.put(AnalyticsAttribute.APP_EXIT_IMPORTANCE_ATTRIBUTE, exitInfo.getImportance());
        eventAttributes.put(AnalyticsAttribute.APP_EXIT_DESCRIPTION_ATTRIBUTE, applicationExitMonitor.toValidAttributeValue(exitInfo.getDescription()));
        eventAttributes.put(AnalyticsAttribute.APP_EXIT_PROCESS_NAME_ATTRIBUTE, applicationExitMonitor.toValidAttributeValue(exitInfo.getProcessName()));

        NewRelic.recordCustomEvent(EVENT_TYPE_MOBILE_APPLICATION_EXIT, applicationExitMonitor.packageName, eventAttributes);
        Collection<AnalyticsEvent> pendingEvents = AnalyticsControllerImpl.getInstance().getEventManager().getQueuedEvents();
        Assert.assertTrue("Should not create AppExit events as custom events", pendingEvents.isEmpty());
    }

    @Test
    public void validateApplicationExitEvent() throws IOException {
        final ApplicationExitInfo exitInfo = provideApplicationExitInfo(ApplicationExitInfo.REASON_ANR);
        final HashMap<String, Object> eventAttributes = new HashMap<>();
        final AnalyticsValidator analyticsValidator = new AnalyticsValidator();

        eventAttributes.put(AnalyticsAttribute.APP_EXIT_TIMESTAMP_ATTRIBUTE, exitInfo.getTimestamp());
        eventAttributes.put(AnalyticsAttribute.APP_EXIT_REASON_ATTRIBUTE, exitInfo.getReason());
        eventAttributes.put(AnalyticsAttribute.APP_EXIT_IMPORTANCE_ATTRIBUTE, exitInfo.getImportance());
        eventAttributes.put(AnalyticsAttribute.APP_EXIT_DESCRIPTION_ATTRIBUTE, null);
        eventAttributes.put(null, exitInfo.getProcessName());

        Set<AnalyticsAttribute> analyticsAttributes = analyticsValidator.toValidatedAnalyticsAttributes(eventAttributes);
        Assert.assertTrue(eventAttributes.size() > analyticsAttributes.size());
        Mockito.verify(logger, times(3)).warn(anyString());     // null attr names or values

        Assert.assertTrue(analyticsValidator.isValidEventName(applicationExitMonitor.packageName));
        Assert.assertTrue(analyticsValidator.isValidEventType(AnalyticsEvent.EVENT_TYPE_MOBILE_APPLICATION_EXIT));
        Assert.assertTrue(analyticsValidator.isReservedEventType(AnalyticsEvent.EVENT_TYPE_MOBILE_APPLICATION_EXIT));

        ApplicationExitEvent appExitEvent = new ApplicationExitEvent(applicationExitMonitor.packageName,
                analyticsValidator.toValidatedAnalyticsAttributes(eventAttributes));

        Assert.assertTrue(appExitEvent.isValid());
        Assert.assertEquals(AnalyticsEvent.EVENT_TYPE_MOBILE_APPLICATION_EXIT, analyticsValidator.toValidEventType(appExitEvent.getEventType()));
        Assert.assertNotEquals(AnalyticsEventCategory.Custom, analyticsValidator.toValidCategory(appExitEvent.getCategory()));
    }

    @Test
    public void testApplicationExitImportance() throws InterruptedException, IOException {
        Mockito.when(applicationExitMonitor.am.getHistoricalProcessExitReasons(spyContext.getContext().getPackageName(), 0, 0)).thenReturn(applicationExitInfos);

        applicationExitInfos.clear();
        applicationExitInfos.add(provideApplicationExitInfo(ApplicationExitInfo.REASON_ANR, ActivityManager.RunningAppProcessInfo.IMPORTANCE_FOREGROUND));
        applicationExitInfos.add(provideApplicationExitInfo(ApplicationExitInfo.REASON_CRASH_NATIVE, ActivityManager.RunningAppProcessInfo.IMPORTANCE_PERCEPTIBLE));
        applicationExitInfos.add(provideApplicationExitInfo(ApplicationExitInfo.REASON_LOW_MEMORY, ActivityManager.RunningAppProcessInfo.IMPORTANCE_PERCEPTIBLE_PRE_26));
        applicationExitInfos.add(provideApplicationExitInfo(ApplicationExitInfo.REASON_DEPENDENCY_DIED, ActivityManager.RunningAppProcessInfo.IMPORTANCE_VISIBLE));
        applicationExitInfos.add(provideApplicationExitInfo(ApplicationExitInfo.REASON_INITIALIZATION_FAILURE, ActivityManager.RunningAppProcessInfo.IMPORTANCE_TOP_SLEEPING));
        applicationExitInfos.add(provideApplicationExitInfo(ApplicationExitInfo.REASON_SIGNALED, ActivityManager.RunningAppProcessInfo.IMPORTANCE_TOP_SLEEPING_PRE_28));
        applicationExitMonitor.harvestApplicationExitInfo();
        ApplicationStateMonitor.getInstance().getExecutor().shutdown();
        ApplicationStateMonitor.getInstance().getExecutor().awaitTermination(3, TimeUnit.SECONDS);

        Collection<AnalyticsEvent> pendingEvents = AnalyticsControllerImpl.getInstance().getEventManager().getQueuedEvents();
        for (AnalyticsEvent event : AnalyticsControllerImpl.getInstance().getEventManager().getQueuedEvents()) {
            Assert.assertEquals(event.getEventType(), AnalyticsEvent.EVENT_TYPE_MOBILE_APPLICATION_EXIT);
            Assert.assertEquals(event.getCategory(), AnalyticsEventCategory.ApplicationExit);
            Assert.assertEquals(event.getName(), applicationExitMonitor.packageName);

            AnalyticsAttribute appStateAttr = NewRelicTest.getAttributeByName(event.getAttributeSet(), AnalyticsAttribute.APP_EXIT_APP_STATE_ATTRIBUTE);
            Assert.assertNotNull(appStateAttr);
            Assert.assertTrue(appStateAttr.valueAsString().equals("foreground"));
        }

        // reset app state, event states
        ApplicationStateMonitor.setInstance(new ApplicationStateMonitor());
        AnalyticsControllerImpl.getInstance().getEventManager().empty();

        applicationExitInfos.clear();
        applicationExitInfos.add(provideApplicationExitInfo(ApplicationExitInfo.REASON_CRASH, ActivityManager.RunningAppProcessInfo.IMPORTANCE_SERVICE));
        applicationExitInfos.add(provideApplicationExitInfo(ApplicationExitInfo.REASON_ANR, ActivityManager.RunningAppProcessInfo.IMPORTANCE_BACKGROUND));
        applicationExitInfos.add(provideApplicationExitInfo(ApplicationExitInfo.REASON_SIGNALED, ActivityManager.RunningAppProcessInfo.IMPORTANCE_CACHED));
        applicationExitMonitor.harvestApplicationExitInfo();
        ApplicationStateMonitor.getInstance().getExecutor().shutdown();
        ApplicationStateMonitor.getInstance().getExecutor().awaitTermination(3, TimeUnit.SECONDS);

        for (AnalyticsEvent event : AnalyticsControllerImpl.getInstance().getEventManager().getQueuedEvents()) {
            Assert.assertEquals(event.getEventType(), AnalyticsEvent.EVENT_TYPE_MOBILE_APPLICATION_EXIT);
            Assert.assertEquals(event.getCategory(), AnalyticsEventCategory.ApplicationExit);
            Assert.assertEquals(event.getName(), applicationExitMonitor.packageName);

            AnalyticsAttribute appStateAttr = NewRelicTest.getAttributeByName(event.getAttributeSet(), AnalyticsAttribute.APP_EXIT_APP_STATE_ATTRIBUTE);
            Assert.assertNotNull(appStateAttr);
            Assert.assertTrue(appStateAttr.valueAsString().equals("background"));
        }
    }

    @Test
<<<<<<< HEAD
    public void testEnabledStateFromAgentConfiguration() throws InterruptedException {
=======
    public void testEnabledStateFromAgentConfiguration() {
>>>>>>> 0aa2a515
        FeatureFlag.enableFeature(FeatureFlag.ApplicationExitReporting);

        AgentConfiguration agentConfiguration = AgentConfiguration.instance.get();
        Assert.assertTrue(agentConfiguration.getApplicationExitConfiguration().isEnabled());

<<<<<<< HEAD
        agentConfiguration.getApplicationExitConfiguration().enabled = false;
        Assert.assertFalse(agentConfiguration.getApplicationExitConfiguration().isEnabled());
    }

    @Test
    public void testSupportabilityMetrics() throws InterruptedException {
        FeatureFlag.enableFeature(FeatureFlag.ApplicationExitReporting);

        applicationExitMonitor.harvestApplicationExitInfo();
        ApplicationStateMonitor.getInstance().getExecutor().shutdown();
        ApplicationStateMonitor.getInstance().getExecutor().awaitTermination(3, TimeUnit.SECONDS);

        Assert.assertNotNull(StatsEngine.SUPPORTABILITY.getStatsMap());
        for (ApplicationExitInfo aei : applicationExitInfos) {
            Assert.assertTrue(StatsEngine.SUPPORTABILITY.getStatsMap().containsKey(MetricNames.SUPPORTABILITY_AEI_EXIT_STATUS + aei.getStatus()));
            Assert.assertTrue(StatsEngine.SUPPORTABILITY.getStatsMap().containsKey(MetricNames.SUPPORTABILITY_AEI_EXIT_BY_REASON + aei.getReason()));
            Assert.assertTrue(StatsEngine.SUPPORTABILITY.getStatsMap().containsKey(MetricNames.SUPPORTABILITY_AEI_EXIT_BY_IMPORTANCE + aei.getImportance()));
        }

        applicationExitInfos.stream().collect(Collectors.toSet());
    }

=======
        agentConfiguration.getApplicationExitConfiguration().enabled = true;
        Assert.assertTrue(agentConfiguration.getApplicationExitConfiguration().isEnabled());
    }
>>>>>>> 0aa2a515

    private ApplicationExitInfo provideApplicationExitInfo(int reasonCode) throws IOException {
        return provideApplicationExitInfo(reasonCode, ActivityManager.RunningAppProcessInfo.IMPORTANCE_FOREGROUND);
    }

    private ApplicationExitInfo provideApplicationExitInfo(int reasonCode, int importance) throws IOException {
        ApplicationExitInfo applicationExitInfo = Mockito.mock(ApplicationExitInfo.class);

        Mockito.when(applicationExitInfo.getReason()).thenReturn(reasonCode);
        Mockito.when(applicationExitInfo.getPid()).thenReturn((int) (Math.random() * 9999) + 1);
        Mockito.when(applicationExitInfo.getDescription()).thenReturn("user request after error: Input dispatching timed out (adf8e62 com.newrelic.android.test.ApplicationExitMonitor/com.newrelic.android.test.ApplicationExitMonitor.MainActivity (server) is not responding. Waited 5005ms for MotionEvent)");
        Mockito.when(applicationExitInfo.getTraceInputStream()).thenReturn(ApplicationExitMonitor.class.getResource("/ApplicationExitInfo.trace").openStream());
        Mockito.when(applicationExitInfo.getRealUid()).thenReturn(667);     // the neighbor of the beast
        Mockito.when(applicationExitInfo.getPackageUid()).thenReturn(69);
        Mockito.when(applicationExitInfo.getDefiningUid()).thenReturn(42);
        Mockito.when(applicationExitInfo.getTimestamp()).thenReturn(System.currentTimeMillis());
        Mockito.when(applicationExitInfo.getImportance()).thenReturn(importance);

        return applicationExitInfo;
    }

}<|MERGE_RESOLUTION|>--- conflicted
+++ resolved
@@ -270,23 +270,18 @@
     }
 
     @Test
-<<<<<<< HEAD
     public void testEnabledStateFromAgentConfiguration() throws InterruptedException {
-=======
-    public void testEnabledStateFromAgentConfiguration() {
->>>>>>> 0aa2a515
         FeatureFlag.enableFeature(FeatureFlag.ApplicationExitReporting);
 
         AgentConfiguration agentConfiguration = AgentConfiguration.instance.get();
         Assert.assertTrue(agentConfiguration.getApplicationExitConfiguration().isEnabled());
 
-<<<<<<< HEAD
         agentConfiguration.getApplicationExitConfiguration().enabled = false;
         Assert.assertFalse(agentConfiguration.getApplicationExitConfiguration().isEnabled());
     }
 
     @Test
-    public void testSupportabilityMetrics() throws InterruptedException {
+    public void testSupportabilityMetrics() throws InterruptedException, IOException {
         FeatureFlag.enableFeature(FeatureFlag.ApplicationExitReporting);
 
         applicationExitMonitor.harvestApplicationExitInfo();
@@ -299,15 +294,7 @@
             Assert.assertTrue(StatsEngine.SUPPORTABILITY.getStatsMap().containsKey(MetricNames.SUPPORTABILITY_AEI_EXIT_BY_REASON + aei.getReason()));
             Assert.assertTrue(StatsEngine.SUPPORTABILITY.getStatsMap().containsKey(MetricNames.SUPPORTABILITY_AEI_EXIT_BY_IMPORTANCE + aei.getImportance()));
         }
-
-        applicationExitInfos.stream().collect(Collectors.toSet());
-    }
-
-=======
-        agentConfiguration.getApplicationExitConfiguration().enabled = true;
-        Assert.assertTrue(agentConfiguration.getApplicationExitConfiguration().isEnabled());
-    }
->>>>>>> 0aa2a515
+    }
 
     private ApplicationExitInfo provideApplicationExitInfo(int reasonCode) throws IOException {
         return provideApplicationExitInfo(reasonCode, ActivityManager.RunningAppProcessInfo.IMPORTANCE_FOREGROUND);
