package com.newrelic.agent.android.sessionReplay.internal;

import android.graphics.Color;
import android.graphics.Paint;
import android.graphics.drawable.BitmapDrawable;
import android.graphics.drawable.ColorDrawable;
import android.graphics.drawable.Drawable;
import android.graphics.drawable.GradientDrawable;
import android.graphics.drawable.InsetDrawable;
import android.graphics.drawable.LayerDrawable;
import android.graphics.drawable.RippleDrawable;
import android.util.Log;
import android.view.View;

import androidx.annotation.NonNull;

public class ViewBackgroundHelper {

    /**
     * Attempts to get the background color of a View, covering several common Drawable types.
     *
     * @param view The View to inspect.
     * @return A 4-component hexadecimal string (RRGGBBAA) representing the background color,
     *         or null if the color cannot be determined or the view has no background.
     */
    @NonNull
    public static String getBackgroundColor(View view) {
        Drawable background = view.getBackground();

        if (background == null) {
            return ""; // No background drawable
        }


        // Check for background tint list
        if (view.getBackgroundTintList() != null) {
            return toRGBAHexString(view.getBackgroundTintList().getColorForState(new int[]{android.R.attr.state_enabled}, 0));
        }
        // Delegate to a helper method to handle different drawable types
        return getDrawableColor(background);
    }

    /**
     * Recursively attempts to extract a single color from a Drawable.
     *
     * @param drawable The Drawable to inspect.
     * @return A 4-component hexadecimal string (RRGGBBAA) representing the color,
     *         or null if the color cannot be determined.
     */
    @NonNull
    private static String getDrawableColor(Drawable drawable) {
        if (drawable instanceof ColorDrawable) {
            int color = ((ColorDrawable) drawable).getColor();
            String colorString = toRGBAHexString(color);
            if(colorString.length() > 3) {
                Log.d("ViewBackgroundHelper", "Color: " + colorString);
                return colorString.substring(2);
            } else {
                return "FFFFFF";
            }
            // Remove the leading '#'
        } else if (drawable instanceof GradientDrawable) {
            GradientDrawable gradientDrawable = (GradientDrawable) drawable;
            // GradientDrawables can have multiple colors for gradients.
            // We'll try to get a solid color if it exists.
            // Note: Getting a *single* color from a complex gradient is not always meaningful.
            // This attempts to get the start color for simplicity or the single color if not a gradient.

            // For API 24+
            if (gradientDrawable.getColors() != null && gradientDrawable.getColors().length > 0) {
                return toRGBAHexString(gradientDrawable.getColors()[0]); // Get the first color in a gradient
            }

            // Fallback for older APIs or solid color GradientDrawable
            if (gradientDrawable.getColor() != null) {
                return toRGBAHexString(gradientDrawable.getColor().getDefaultColor()); // Get the solid color
            }

        } else if (drawable instanceof InsetDrawable) {
            // InsetDrawable wraps another drawable, try to get the color from the wrapped drawable
            return getDrawableColor(((InsetDrawable) drawable).getDrawable());
        } else if (drawable instanceof RippleDrawable) {
            // RippleDrawable has different states and layers.
            // The underlying content is often the drawable at index 0 or 1.
            // This is a simplified approach, the actual background color might be complex.
            RippleDrawable rippleDrawable = (RippleDrawable) drawable;
            // On some APIs, the content might be at index 1
            if (rippleDrawable.getNumberOfLayers() > 1) {
                return getDrawableColor(rippleDrawable.getDrawable(1));
            }
        } else if (drawable instanceof LayerDrawable) {
            // LayerDrawable is a stack of drawables.
            // The background color might be the color of the bottom layer.
            LayerDrawable layerDrawable = (LayerDrawable) drawable;
            if (layerDrawable.getNumberOfLayers() > 0) {
                // Get the bottom layer
                Drawable bottomLayer = layerDrawable.getDrawable(0);
                return getDrawableColor(bottomLayer);
            }
        } else if (drawable instanceof BitmapDrawable) {
            // BitmapDrawable represents an image. It doesn't have a single background color.
            // You might return a default color or null in this case.
            // Returning null indicates we can't get a meaningful single color.
            return "";
        }



        // Handle other drawable types as needed
        // You might encounter StateListDrawable, ShapeDrawable, etc.

        return ""; // Unable to determine color for this drawable type
    }

    /**
     * Converts an Android Color integer to an RGBA hexadecimal string.
     *
     * @param color The Android Color integer.
     * @return An RGBA hexadecimal string (RRGGBBAA).
     */
    private static String toRGBAHexString(int color) {
        int red = Color.red(color);
        int green = Color.green(color);
        int blue = Color.blue(color);
        int alpha = Color.alpha(color);
        return String.format("#%02x%02x%02x%02x", red, green, blue, alpha);
    }



    public static void getBackGroundFromDrawable(StringBuilder backgroundColorStringBuilder, GradientDrawable backgroundDrawable,float density) {

        // Extract corner radius - wrap in try-catch as getCornerRadii() can throw NPE internally
        // when the internal corner radii array is null in some Android versions
        try {
            float[] cornerRadii = backgroundDrawable.getCornerRadii();
            if (cornerRadii != null && cornerRadii.length > 0) {
                backgroundColorStringBuilder.append(" border-radius: ").append(getPixel(cornerRadii[0],density)).append("px;");
            } else {
                float cornerRadius = getPixel(backgroundDrawable.getCornerRadius(),density);
                if (cornerRadius > 0) {
                    backgroundColorStringBuilder.append(" border-radius: ").append(cornerRadius).append("px;");
                }
            }
        } catch (NullPointerException e) {
            // GradientDrawable.getCornerRadii() can throw NPE when trying to clone a null internal array
            // Fall back to single corner radius
            try {
                float cornerRadius = getPixel(backgroundDrawable.getCornerRadius(),density);
                if (cornerRadius > 0) {
                    backgroundColorStringBuilder.append(" border-radius: ").append(cornerRadius).append("px;");
                }
            } catch (Exception ex) {
                // If even the fallback fails, just skip corner radius
                // No need to log as this is expected in some edge cases
            }
        }

<<<<<<< HEAD

        Paint strokePaint = ReflectionUtils.getStrokePaint(backgroundDrawable);
=======
        Paint strokePaint = getStrokePaint(backgroundDrawable);
>>>>>>> 59c394ad
        if (strokePaint != null) {
            backgroundColorStringBuilder.append(" border:").append(getPixel(strokePaint.getStrokeWidth(), density)).append("px").append(" solid #").append(Integer.toHexString(strokePaint.getColor()).substring(2)).append(";");
        }
    }



    private static float getPixel(float value, float density) {
        return  (value /density);
    }
}<|MERGE_RESOLUTION|>--- conflicted
+++ resolved
@@ -156,12 +156,7 @@
             }
         }
 
-<<<<<<< HEAD
-
         Paint strokePaint = ReflectionUtils.getStrokePaint(backgroundDrawable);
-=======
-        Paint strokePaint = getStrokePaint(backgroundDrawable);
->>>>>>> 59c394ad
         if (strokePaint != null) {
             backgroundColorStringBuilder.append(" border:").append(getPixel(strokePaint.getStrokeWidth(), density)).append("px").append(" solid #").append(Integer.toHexString(strokePaint.getColor()).substring(2)).append(";");
         }
