--- conflicted
+++ resolved
@@ -20,14 +20,6 @@
     public SessionReplayViewThingyInterface recordView(View view) {
         ViewDetails viewDetails = new ViewDetails(view);
 
-
-
-<<<<<<< HEAD
-
-=======
-        SessionReplayConfiguration sessionReplayConfiguration = agentConfiguration.getSessionReplayConfiguration();
->>>>>>> b5600fd7
-
         if (view instanceof EditText) {
             return new SessionReplayEditTextThingy(viewDetails, (EditText) view,agentConfiguration);
         } if (view instanceof ImageView) {
