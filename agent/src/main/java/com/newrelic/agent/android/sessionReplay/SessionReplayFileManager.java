package com.newrelic.agent.android.sessionReplay;

import static com.newrelic.agent.android.util.Constants.SessionReplay.SESSION_REPLAY_DATA_DIR;
import static com.newrelic.agent.android.util.Constants.SessionReplay.SESSION_REPLAY_FILE_MASK;

import android.app.Application;


import com.google.gson.Gson;
import com.newrelic.agent.android.AgentConfiguration;
import com.newrelic.agent.android.logging.AgentLog;
import com.newrelic.agent.android.logging.AgentLogManager;
import com.newrelic.agent.android.sessionReplay.models.RRWebEvent;
import com.newrelic.agent.android.util.NamedThreadFactory;

import java.io.BufferedWriter;
import java.io.File;
import java.io.IOException;
import java.util.List;
import java.util.Locale;
import java.util.concurrent.Callable;
import java.util.concurrent.LinkedBlockingQueue;
import java.util.concurrent.ThreadPoolExecutor;
import java.util.concurrent.TimeUnit;
import java.util.concurrent.atomic.AtomicReference;

/**
 * Manages file operations for session replay data.
 * Handles creation, writing, and cleanup of session replay files.
 */
public class SessionReplayFileManager {
    protected static final AgentLog log = AgentLogManager.getAgentLog();
    private static final String TAG = "SessionReplayFileManager";
    static File sessionReplayDataStore = new File(System.getProperty("java.io.tmpdir", "/tmp"), SESSION_REPLAY_DATA_DIR).getAbsoluteFile();
    protected static File workingSessionReplayFile;
    protected static AtomicReference<BufferedWriter> workingSessionReplayFileWriter = new AtomicReference<>(null);

    static int POOL_SIZE = Math.max(2, Runtime.getRuntime().availableProcessors() / 4);

    // Gson for serialization
    private static Gson gson;
    // ThreadPoolExecutor for file operations
    private static final ThreadPoolExecutor fileWriteExecutor = new ThreadPoolExecutor(
            2, // Core pool size
            POOL_SIZE, // Maximum pool size
            30, TimeUnit.SECONDS, // Keep alive time
            new LinkedBlockingQueue<>(), // Work queue
            new NamedThreadFactory("SessionReplayFileWriter") // Thread factory
    );

    private final SessionReplayProcessor processor;

    public SessionReplayFileManager(SessionReplayProcessor processor) {
        this.processor = processor;
    }

    /**
     * Initializes the file storage system for session replay.
     * Creates the necessary directories and sets up the data store.
     *
     * @param application The application instance
     */
    public static void initialize(Application application) {
        if (application == null) {
            log.error("Cannot initialize with null application");
            return;
        }


        gson = new Gson();
        File rootDir = application.getCacheDir();
        if (!rootDir.isDirectory() || !rootDir.exists() || !rootDir.canWrite()) {
            log.error("Cache directory is not available or writable");
            return;
        }

        sessionReplayDataStore = new File(rootDir, SESSION_REPLAY_DATA_DIR);
        sessionReplayDataStore.mkdirs();

        // Initialize the file writer
        initializeFileWriter();
    }

    /**
     * Initializes the file writer for session replay data.
     * Creates a new file and sets up the BufferedWriter.
     */
    private static void initializeFileWriter() {
        Callable<Void> initTask = () -> {
            try {
                workingSessionReplayFile = getWorkingSessionReplayFile();
                workingSessionReplayFileWriter.set(new BufferedWriter(new java.io.FileWriter(workingSessionReplayFile)));
                log.debug("Initialized session replay file: " + workingSessionReplayFile.getAbsolutePath());
            } catch (IOException e) {
                log.error("Error initializing session replay file", e);
            }
            return null;
        };

        // Execute synchronously during initialization
        try {
            initTask.call();
        } catch (Exception e) {
            log.error( "Failed to initialize file writer", e);
        }
    }

    /**
     * Adds a frame to the working session replay file.
     *
     * @param rrWebEvents The frame to add
     */
    public void addFrameToFile(List<RRWebEvent> rrWebEvents) {
        Callable<Void> fileWriteTask = new Callable<Void>() {
            @Override
            public Void call() throws Exception {
                try {
                    if (workingSessionReplayFileWriter.get() != null) {
                        for (RRWebEvent event : rrWebEvents) {
<<<<<<< HEAD
                            workingSessionReplayFileWriter.get().write(new Gson().toJson(event));
=======
                            workingSessionReplayFileWriter.get().write(gson.toJson(event));
>>>>>>> 088a0fda
                            workingSessionReplayFileWriter.get().newLine();
                        }
                    }
                    BufferedWriter currentWriter = workingSessionReplayFileWriter.get();
                    if (currentWriter != null) {
                        currentWriter.flush();
                    }
                } catch (IOException e) {
                    log.error("Error writing frame to file", e);
                }
                return null;
            }
        };

        submitFileWriteTask(fileWriteTask);
    }

    /**
     * Adds touch data to the working session replay file.
     *
     * @param touchTracker The touch tracker containing touch data
     */
    public void  addTouchToFile(final TouchTracker touchTracker) {
        Callable<Void> fileWriteTask = new Callable<Void>() {
            @Override
            public Void call() throws Exception {
                try {
                    if (workingSessionReplayFileWriter.get() != null) {

                        touchTracker.processTouchData().forEach(position -> {
                            try {
<<<<<<< HEAD
                                workingSessionReplayFileWriter.get().write(new Gson().toJson(position));
=======
                                workingSessionReplayFileWriter.get().write(gson.toJson(position));
>>>>>>> 088a0fda
                                workingSessionReplayFileWriter.get().newLine();
                            } catch (IOException e) {
                                throw new RuntimeException(e);
                            }
                        });

                    }
                    BufferedWriter currentWriter = workingSessionReplayFileWriter.get();
                    if (currentWriter != null) {
                        currentWriter.flush();
                    }
                } catch (IOException e) {
                    log.error("Error writing touch data to file", e);
                }
                return null;
            }
        };

        submitFileWriteTask(fileWriteTask);
    }

    public void clearWorkingFileWhileRunningSession() {
        Callable<Void> clearFileTask = new Callable<Void>() {
            @Override
            public Void call() throws Exception {
                try {
                    // Close the current writer if it exists
                    BufferedWriter currentWriter = workingSessionReplayFileWriter.get();
                    if (currentWriter != null) {
                        currentWriter.flush();
                        workingSessionReplayFileWriter.set(null);
                    }

                    // Clear the file contents by creating a new empty file
                    if (workingSessionReplayFile != null && workingSessionReplayFile.exists()) {
                        // Truncate the file by creating a new FileWriter in overwrite mode
                        try (java.io.FileWriter fw = new java.io.FileWriter(workingSessionReplayFile, false)) {
                            // Writing nothing effectively clears the file
                        }
                    }
                    // Reinitialize the writer for new content
                    if (workingSessionReplayFile != null) {
                        workingSessionReplayFileWriter.set(new BufferedWriter(new java.io.FileWriter(workingSessionReplayFile, true)));
                    }
                } catch (IOException e) {
                    log.error("Error clearing working session replay file", e);
                }
                return null;
            }
        };

        submitFileWriteTask(clearFileTask);
    }

    /**
     * Clears the current working session replay file and creates a new one.
     * This is called after a successful harvest to ensure we start with a fresh file.
     */
    public void clearWorkingFile() {
        Callable<Void> clearFileTask = new Callable<Void>() {
            @Override
            public Void call() throws Exception {
                try {
                    // Close the current writer if it exists
                    BufferedWriter currentWriter = workingSessionReplayFileWriter.get();
                    if (currentWriter != null) {
                        currentWriter.flush();
                        currentWriter.close();
                    }

                    // Delete the current file
                    if (workingSessionReplayFile != null && workingSessionReplayFile.exists()) {
                        boolean deleted = workingSessionReplayFile.delete();
                        if (!deleted) {
                            log.warn("Failed to delete working session replay file");
                        }
                    }

                    log.debug("Created new session replay file: " + workingSessionReplayFile.getAbsolutePath());
                } catch (IOException e) {
                    log.error("Error clearing working session replay file", e);
                }
                return null;
            }
        };

        submitFileWriteTask(clearFileTask);
    }

    /**
     * Gets the working session replay file.
     *
     * @return The working session replay file
     * @throws IOException If file creation fails
     */
    static File getWorkingSessionReplayFile() throws IOException {
        File sessionReplayFile = new File(sessionReplayDataStore,
                String.format(Locale.getDefault(),
                        SESSION_REPLAY_FILE_MASK,
                        AgentConfiguration.getInstance().getSessionID(),
                        "tmp"));

        sessionReplayFile.getParentFile().mkdirs();
        if (!sessionReplayFile.exists()) {
            sessionReplayFile.createNewFile();
        }

        sessionReplayFile.setLastModified(System.currentTimeMillis());

        return sessionReplayFile;
    }

    /**
     * Submits a file write task to be executed asynchronously.
     *
     * @param task The task to submit
     */
    private void submitFileWriteTask(Callable<Void> task) {
        try {
            fileWriteExecutor.submit(task);
        } catch (Exception e) {
            log.error("Failed to submit file write task", e);
        }
    }

    /**
     * Shuts down the file write executor.
     * Should be called during cleanup.
     */
    public static void shutdown() {
        try {
            // Close the current writer if it exists
            BufferedWriter currentWriter = workingSessionReplayFileWriter.get();
            if (currentWriter != null) {
                currentWriter.flush();
                currentWriter.close();
                workingSessionReplayFileWriter.set(null);
            }
        } catch (Exception e) {
            log.error("Error during shutdown", e);
        }
    }
}<|MERGE_RESOLUTION|>--- conflicted
+++ resolved
@@ -117,11 +117,7 @@
                 try {
                     if (workingSessionReplayFileWriter.get() != null) {
                         for (RRWebEvent event : rrWebEvents) {
-<<<<<<< HEAD
-                            workingSessionReplayFileWriter.get().write(new Gson().toJson(event));
-=======
                             workingSessionReplayFileWriter.get().write(gson.toJson(event));
->>>>>>> 088a0fda
                             workingSessionReplayFileWriter.get().newLine();
                         }
                     }
@@ -153,11 +149,7 @@
 
                         touchTracker.processTouchData().forEach(position -> {
                             try {
-<<<<<<< HEAD
-                                workingSessionReplayFileWriter.get().write(new Gson().toJson(position));
-=======
                                 workingSessionReplayFileWriter.get().write(gson.toJson(position));
->>>>>>> 088a0fda
                                 workingSessionReplayFileWriter.get().newLine();
                             } catch (IOException e) {
                                 throw new RuntimeException(e);
