--- conflicted
+++ resolved
@@ -17,11 +17,6 @@
 
 import com.newrelic.agent.android.AgentConfiguration;
 import com.newrelic.agent.android.sessionReplay.models.RecordedTouchData;
-<<<<<<< HEAD
-
-import java.util.Set;
-
-=======
 
 import curtains.Curtains;
 import curtains.DispatchState;
@@ -30,7 +25,6 @@
 import kotlin.jvm.functions.Function1;
 import com.newrelic.agent.android.util.ComposeChecker;
 
->>>>>>> 560234a7
 public class SessionReplayActivityLifecycleCallbacks implements Application.ActivityLifecycleCallbacks {
     private static final String TAG = "SessionReplayActivityLifecycleCallbacks";
     private final float density;
@@ -46,11 +40,8 @@
         AgentConfiguration agentConfiguration = AgentConfiguration.getInstance();
         sessionReplayConfiguration = agentConfiguration.getSessionReplayConfiguration();
         density = application.getApplicationContext().getResources().getDisplayMetrics().density;
-<<<<<<< HEAD
-=======
         this.viewTouchHandler = new ViewTouchHandler(sessionReplayConfiguration);
         this.semanticsNodeTouchHandler = new SemanticsNodeTouchHandler(sessionReplayConfiguration);
->>>>>>> 560234a7
     }
 
 
@@ -74,55 +65,6 @@
         Log.d(TAG, "onActivityResumed: " + activity.getClass().getSimpleName());
 
         Curtains.getOnRootViewsChangedListeners().add((view, added) -> setupTouchInterceptorForWindow(view));
-<<<<<<< HEAD
-    }
-
-    public void setupTouchInterceptorForWindow(View view) {
-        boolean shouldMaskTouches = sessionReplayConfiguration.isMaskAllUserTouches();
-        Log.d(TAG, "Root View Changed in Listener");
-        Windows.WindowType windowType = Windows.getWindowType(view);
-        if (windowType == Windows.WindowType.POPUP_WINDOW) {
-            return;
-        }
-        Window window = Windows.getPhoneWindowForView(view);
-        if (window == null) {
-            Log.d(TAG, "Window is null for view: " + view.getClass().getSimpleName());
-            return;
-        }
-        WindowCallbackWrapper.getListeners(window).getTouchEventInterceptors().add((OnTouchEventListener) motionEvent -> {
-            long timestamp = System.currentTimeMillis();
-            MotionEvent.PointerCoords pointerCoords = new MotionEvent.PointerCoords();
-            motionEvent.getPointerCoords(0, pointerCoords);
-            RecordedTouchData moveTouch;
-            if (motionEvent.getActionMasked() == MotionEvent.ACTION_DOWN) {
-                View containingView = findViewAtCoords(view, (int)pointerCoords.x, (int)pointerCoords.y);
-                View maskView = getMaskedViewIfNeeded(containingView, shouldMaskTouches);
-                int containingTouchViewId = getStableId(maskView);
-                if (currentTouchTracker == null && containingTouchViewId != -1) {
-                    Log.d(TAG, "Adding Start Event");
-                    currentTouchId = containingTouchViewId;
-                    moveTouch = new RecordedTouchData(0, currentTouchId, getPixel(pointerCoords.x), getPixel(pointerCoords.y), timestamp);
-                    currentTouchTracker = new TouchTracker(moveTouch);
-                } else if (containingTouchViewId == -1) {
-                    Log.d(TAG, "TOUCH LOST: Unable to find originating View.");
-                }
-            } else if (motionEvent.getActionMasked() == MotionEvent.ACTION_MOVE) {
-                if (SessionReplayActivityLifecycleCallbacks.this.currentTouchTracker != null) {
-                    Log.d(TAG, "Adding Move Event");
-                    moveTouch = new RecordedTouchData(2, currentTouchId, getPixel(pointerCoords.x), SessionReplayActivityLifecycleCallbacks.this.getPixel(pointerCoords.y), timestamp);
-                    SessionReplayActivityLifecycleCallbacks.this.currentTouchTracker.addMoveTouch(moveTouch);
-                }
-            } else if (motionEvent.getActionMasked() == MotionEvent.ACTION_UP && currentTouchTracker != null) {
-                Log.d(TAG, "Adding End Event");
-                moveTouch = new RecordedTouchData(1, currentTouchId, getPixel(pointerCoords.x), getPixel(pointerCoords.y), timestamp);
-                currentTouchTracker.addEndTouch(moveTouch);
-                SessionReplayActivityLifecycleCallbacks.this.onTouchRecordedListener.onTouchRecorded(currentTouchTracker);
-                currentTouchTracker = null;
-                currentTouchId = -1;
-            }
-        });
-=======
->>>>>>> 560234a7
     }
 
     public void setupTouchInterceptorForWindow(View view) {
