package com.newrelic.agent.android.sessionReplay;

import com.newrelic.agent.android.sessionReplay.models.Attributes;
import com.newrelic.agent.android.sessionReplay.models.IncrementalEvent.MutationRecord;
import com.newrelic.agent.android.sessionReplay.models.IncrementalEvent.RRWebMutationData;
import com.newrelic.agent.android.sessionReplay.models.RRWebElementNode;

import java.util.ArrayList;
import java.util.Collections;
import java.util.List;

public class SessionReplayViewThingy implements SessionReplayViewThingyInterface {
    ViewDetails viewDetails;

    private List<? extends SessionReplayViewThingyInterface> subviews = new ArrayList<>();

    public SessionReplayViewThingy(ViewDetails viewDetails) {
        this.viewDetails = viewDetails;
    }

    @Override
    public ViewDetails getViewDetails() {
        return viewDetails;
    }

    @Override
    public boolean shouldRecordSubviews() {
        return true;
    }

    @Override
    public List<? extends SessionReplayViewThingyInterface> getSubviews() {
        return this.subviews;
    }

    @Override
    public void setSubviews(List<? extends SessionReplayViewThingyInterface> subviews) {
        this.subviews = subviews;
    }

    @Override
    public String getCssSelector() {
        return viewDetails.getCssSelector();
    }

    @Override
    public String generateCssDescription() {
        return viewDetails.generateCssDescription();
    }

    @Override
    public String generateInlineCss() {
        return viewDetails.generateInlineCSS();
    }

    @Override
    public RRWebElementNode generateRRWebNode() {
<<<<<<< HEAD
        Attributes attribues = new Attributes(viewDetails.getCSSSelector());
        return new RRWebElementNode(attribues, RRWebElementNode.TAG_TYPE_DIV, viewDetails.viewId,
                new ArrayList<RRWebNode>());
    }

    @Override
    public List<MutationRecord> generateDifferences(SessionReplayViewThingyInterface other) {
        // Make sure this is not null and is of the same type
        if (!(other instanceof SessionReplayViewThingy)) {
            return null;
        }

        // Create a map to store style differences
        java.util.Map<String, String> styleDifferences = new java.util.HashMap<>();

        // Compare frames
        if (!viewDetails.frame.equals(other.getViewDetails().frame)) {
            styleDifferences.put("left", other.getViewDetails().frame.left + "px");
            styleDifferences.put("top", other.getViewDetails().frame.top + "px");
            styleDifferences.put("width", other.getViewDetails().frame.width() + "px");
            styleDifferences.put("height", other.getViewDetails().frame.height() + "px");
        }

        // Compare background colors if available
        if (!viewDetails.backgroundColor.equals(other.getViewDetails().backgroundColor)) {
            styleDifferences.put("background-color", other.getViewDetails().backgroundColor);
        }

        // Create and return a MutationRecord with the style differences
        Attributes attributes = new Attributes(viewDetails.getCSSSelector());
        attributes.setMetadata(styleDifferences);
        List<MutationRecord> mutations = new ArrayList<>();
        mutations.add(new RRWebMutationData.AttributeRecord(viewDetails.viewId, attributes));
        return mutations;
    }

    @Override
=======
        Attributes attributes = new Attributes(viewDetails.getCSSSelector());
        return new RRWebElementNode(attributes, RRWebElementNode.TAG_TYPE_DIV, viewDetails.viewId,
                new ArrayList<>());
    }

    @Override
    public List<MutationRecord> generateDifferences(SessionReplayViewThingyInterface other) {
        // Make sure this is not null and is of the same type
        if (!(other instanceof SessionReplayViewThingy)) {
            return Collections.emptyList();
        }

        // Create a map to store style differences
        java.util.Map<String, String> styleDifferences = new java.util.HashMap<>();

        ViewDetails otherDetails = (ViewDetails) other.getViewDetails();
        // Compare frames
        if (!viewDetails.frame.equals(otherDetails.frame)) {
            styleDifferences.put("left", otherDetails.frame.left + "px");
            styleDifferences.put("top", otherDetails.frame.top + "px");
            styleDifferences.put("width", otherDetails.frame.width() + "px");
            styleDifferences.put("height", otherDetails.frame.height() + "px");
        }

        // Compare background colors if available
        if (!viewDetails.backgroundColor.equals(otherDetails.backgroundColor)) {
            styleDifferences.put("background-color", otherDetails.backgroundColor);
        }

        // Create and return a MutationRecord with the style differences
        Attributes attributes = new Attributes(viewDetails.getCSSSelector());
        attributes.setMetadata(styleDifferences);
        List<MutationRecord> mutations = new ArrayList<>();
        mutations.add(new RRWebMutationData.AttributeRecord(viewDetails.viewId, attributes));
        return mutations;
    }

    @Override
>>>>>>> 560234a7
    public List<RRWebMutationData.AddRecord> generateAdditionNodes(int parentId) {
        RRWebElementNode node = generateRRWebNode();
        node.attributes.metadata.put("style", generateInlineCss());
        RRWebMutationData.AddRecord addRecord = new RRWebMutationData.AddRecord(
                parentId,
                null,
                node
        );

        List<RRWebMutationData.AddRecord> adds = new ArrayList<>();
        adds.add(addRecord);
        return adds;
    }

    @Override
    public int getViewId() {
        return viewDetails.viewId;
    }
<<<<<<< HEAD
=======

    @Override
    public int getParentViewId() {
        return viewDetails.parentId;
    }

    @Override
    public boolean hasChanged(SessionReplayViewThingyInterface other) {
        // Quick check: if it's not the same type, it has changed
        if (other == null || !(other instanceof SessionReplayViewThingy)) {
            return true;
        }

        // Compare using hashCode (which should reflect the content)
        return this.hashCode() != other.hashCode();
    }
>>>>>>> 560234a7
}<|MERGE_RESOLUTION|>--- conflicted
+++ resolved
@@ -55,45 +55,6 @@
 
     @Override
     public RRWebElementNode generateRRWebNode() {
-<<<<<<< HEAD
-        Attributes attribues = new Attributes(viewDetails.getCSSSelector());
-        return new RRWebElementNode(attribues, RRWebElementNode.TAG_TYPE_DIV, viewDetails.viewId,
-                new ArrayList<RRWebNode>());
-    }
-
-    @Override
-    public List<MutationRecord> generateDifferences(SessionReplayViewThingyInterface other) {
-        // Make sure this is not null and is of the same type
-        if (!(other instanceof SessionReplayViewThingy)) {
-            return null;
-        }
-
-        // Create a map to store style differences
-        java.util.Map<String, String> styleDifferences = new java.util.HashMap<>();
-
-        // Compare frames
-        if (!viewDetails.frame.equals(other.getViewDetails().frame)) {
-            styleDifferences.put("left", other.getViewDetails().frame.left + "px");
-            styleDifferences.put("top", other.getViewDetails().frame.top + "px");
-            styleDifferences.put("width", other.getViewDetails().frame.width() + "px");
-            styleDifferences.put("height", other.getViewDetails().frame.height() + "px");
-        }
-
-        // Compare background colors if available
-        if (!viewDetails.backgroundColor.equals(other.getViewDetails().backgroundColor)) {
-            styleDifferences.put("background-color", other.getViewDetails().backgroundColor);
-        }
-
-        // Create and return a MutationRecord with the style differences
-        Attributes attributes = new Attributes(viewDetails.getCSSSelector());
-        attributes.setMetadata(styleDifferences);
-        List<MutationRecord> mutations = new ArrayList<>();
-        mutations.add(new RRWebMutationData.AttributeRecord(viewDetails.viewId, attributes));
-        return mutations;
-    }
-
-    @Override
-=======
         Attributes attributes = new Attributes(viewDetails.getCSSSelector());
         return new RRWebElementNode(attributes, RRWebElementNode.TAG_TYPE_DIV, viewDetails.viewId,
                 new ArrayList<>());
@@ -132,7 +93,6 @@
     }
 
     @Override
->>>>>>> 560234a7
     public List<RRWebMutationData.AddRecord> generateAdditionNodes(int parentId) {
         RRWebElementNode node = generateRRWebNode();
         node.attributes.metadata.put("style", generateInlineCss());
@@ -151,8 +111,6 @@
     public int getViewId() {
         return viewDetails.viewId;
     }
-<<<<<<< HEAD
-=======
 
     @Override
     public int getParentViewId() {
@@ -169,5 +127,4 @@
         // Compare using hashCode (which should reflect the content)
         return this.hashCode() != other.hashCode();
     }
->>>>>>> 560234a7
 }