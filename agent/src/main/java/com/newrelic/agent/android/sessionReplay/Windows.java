package com.newrelic.agent.android.sessionReplay;

import android.content.res.Resources;
import android.view.View;
import android.view.Window;
import android.view.WindowManager;

import curtains.internal.WindowSpy;
<<<<<<< HEAD

=======
>>>>>>> 2d0e1238

public class Windows {

    enum WindowType {
        PHONE_WINDOW,
        POPUP_WINDOW,
        TOOLTIP,
        TOAST,
        UNKNOWN
    }

    public static Window getPhoneWindowForView(View view) {
        return WindowSpy.INSTANCE.pullWindow(view);
    }

    public static Windows.WindowType getWindowType(View view) {
        View rootView = view.getRootView();

        if(rootView.getClass().getName().equals("androidx.compose.ui.window.PopupLayout")) {
            return WindowType.POPUP_WINDOW;
        }

        if(WindowSpy.INSTANCE.attachedToPhoneWindow(rootView)) {
            return WindowType.PHONE_WINDOW;
        }

        WindowManager.LayoutParams windowLayoutParams = (WindowManager.LayoutParams) rootView.getLayoutParams();
        if(windowLayoutParams == null) {
            return WindowType.UNKNOWN;
        } else {
            CharSequence title = windowLayoutParams.getTitle();
            if(title.equals("Toast")) {
                return WindowType.TOAST;
            } else if (title.equals(getTooltipString())) {
                return WindowType.TOOLTIP;
            } else if (title.equals("TooltipPopup")) {
                return WindowType.TOOLTIP;
            } else if (title.toString().startsWith("PopupWindow")) {
                return WindowType.POPUP_WINDOW;
            } else {
                return WindowType.UNKNOWN;
            }
        }
    }

    private static String getTooltipString() {
        int tooltipStringResource = Resources.getSystem().getIdentifier("tooltip_popup_title", "string", "android");
        try {
            return Resources.getSystem().getString(tooltipStringResource);
        } catch(Exception e) {
            return "Tooltip";
        }
    }
}<|MERGE_RESOLUTION|>--- conflicted
+++ resolved
@@ -6,10 +6,6 @@
 import android.view.WindowManager;
 
 import curtains.internal.WindowSpy;
-<<<<<<< HEAD
-
-=======
->>>>>>> 2d0e1238
 
 public class Windows {
 
