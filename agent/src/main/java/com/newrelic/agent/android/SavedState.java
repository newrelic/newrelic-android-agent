--- conflicted
+++ resolved
@@ -199,10 +199,6 @@
         if (has(PREF_TRUSTED_ACCOUNT_KEY)) {
             configuration.setTrusted_account_key(getTrustedAccountKey());
         }
-<<<<<<< HEAD
-
-=======
->>>>>>> 0aa2a515
         if (has(PREF_REMOTE_CONFIGURATION)) {
             String remoteConfigAsJson = getString(PREF_REMOTE_CONFIGURATION);
             try {
