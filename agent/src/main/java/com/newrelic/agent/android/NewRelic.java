/*
 * Copyright (c) 2022-present New Relic Corporation. All rights reserved.
 * SPDX-License-Identifier: Apache-2.0
 */

package com.newrelic.agent.android;

import android.app.Application;
import android.content.Context;
import android.os.Handler;
import android.os.Looper;
import android.text.TextUtils;

import com.newrelic.agent.android.agentdata.AgentDataController;
import com.newrelic.agent.android.analytics.AnalyticsAttribute;
import com.newrelic.agent.android.analytics.AnalyticsControllerImpl;
import com.newrelic.agent.android.analytics.EventListener;
import com.newrelic.agent.android.api.common.TransactionData;
import com.newrelic.agent.android.distributedtracing.DistributedTracing;
import com.newrelic.agent.android.distributedtracing.TraceContext;
import com.newrelic.agent.android.distributedtracing.TraceListener;
import com.newrelic.agent.android.harvest.Harvest;
import com.newrelic.agent.android.hybrid.StackTrace;
import com.newrelic.agent.android.hybrid.data.DataController;
import com.newrelic.agent.android.logging.AgentLog;
import com.newrelic.agent.android.logging.AgentLogManager;
import com.newrelic.agent.android.logging.AndroidAgentLog;
import com.newrelic.agent.android.logging.LogLevel;
import com.newrelic.agent.android.logging.LogReporting;
import com.newrelic.agent.android.logging.NullAgentLog;
import com.newrelic.agent.android.measurement.HttpTransactionMeasurement;
import com.newrelic.agent.android.metric.MetricNames;
import com.newrelic.agent.android.metric.MetricUnit;
import com.newrelic.agent.android.rum.AppApplicationLifeCycle;
import com.newrelic.agent.android.sessionReplay.SessionReplay;
import com.newrelic.agent.android.sessionReplay.SessionReplayActivityLifecycleCallbacks;
<<<<<<< HEAD
=======
import com.newrelic.agent.android.sessionReplay.TextMaskingStrategy;
>>>>>>> cb79ea0b
import com.newrelic.agent.android.stats.StatsEngine;
import com.newrelic.agent.android.tracing.TraceMachine;
import com.newrelic.agent.android.tracing.TracingInactiveException;
import com.newrelic.agent.android.util.Constants;
import com.newrelic.agent.android.util.NetworkFailure;
import com.newrelic.agent.android.util.OfflineStorage;

import java.io.IOException;
import java.net.MalformedURLException;
import java.net.URL;
import java.net.URLConnection;
import java.util.HashMap;
import java.util.List;
import java.util.Map;
import java.util.Objects;


/**
 * To bootstrap the New Relic Android agent, add the following line to your
 * application's initialization (usually your main activity's onCreate callback):
 *
 * <code>
 * NewRelic.withApplicationToken("{your mobile app token}").start(this.getApplication());
 * </code>
 */
public final class NewRelic {
    private static final String UNKNOWN_HTTP_REQUEST_TYPE = "unknown";

    private static final AgentLog log = AgentLogManager.getAgentLog();
    protected static final AgentConfiguration agentConfiguration = AgentConfiguration.getInstance();
    protected static boolean started = false;
    protected static boolean isShutdown = false;
    SessionReplayActivityLifecycleCallbacks sessionReplayActivityLifecycleCallbacks;
<<<<<<< HEAD
    SessionReplay sessionReplay;
=======

>>>>>>> cb79ea0b

    boolean loggingEnabled = true;
    int logLevel = AgentLog.INFO;

    private NewRelic(String token) {
        agentConfiguration.setApplicationToken(token);
    }

    /**
     * Specifies your application token.  This is created through the New Relic application.
     */
    public static NewRelic withApplicationToken(String token) {
        return new NewRelic(token);
    }

    /**
     * Specifies the address of the New Relic data collectors.
     */
    public NewRelic usingCollectorAddress(String address) {
        StatsEngine.notice().inc(MetricNames.SUPPORTABILITY_API
                .replace(MetricNames.TAG_NAME, "usingCollectorAddress"));

        agentConfiguration.setCollectorHost(address);
        return this;
    }

    public NewRelic usingCrashCollectorAddress(String address) {
        StatsEngine.notice().inc(MetricNames.SUPPORTABILITY_API
                .replace(MetricNames.TAG_NAME, "usingCrashCollectorAddress"));

        agentConfiguration.setCrashCollectorHost(address);
        return this;
    }

    /**
     * Enables and disables agent logging.  Logging is enabled by default.
     */
    public NewRelic withLoggingEnabled(boolean enabled) {
        StatsEngine.notice().inc(MetricNames.SUPPORTABILITY_API
                .replace(MetricNames.TAG_NAME, "withLoggingEnabled/" + MetricNames.TAG_STATE)
                .replace(MetricNames.TAG_STATE, Boolean.toString(enabled)));

        this.loggingEnabled = enabled;

        return this;
    }

    /**
     * Specifies the log level.
     *
     * @param level One of:
     *              AgentLog.AUDIT
     *              AgentLog.DEBUG
     *              AgentLog.INFO
     *              AgentLog.WARNING
     *              AgentLog.ERROR
     */
    public NewRelic withLogLevel(int level) {
        StatsEngine.notice().inc(MetricNames.SUPPORTABILITY_API
                .replace(MetricNames.TAG_NAME, "withLogLevel/" + MetricNames.TAG_STATE)
                .replace(MetricNames.TAG_STATE, Integer.toString(level)));

        logLevel = level;

        return this;
    }

    /**
     * Enable custom application version strings.
     *
     * @param appVersion The custom application version string to be reported.
     */
    public NewRelic withApplicationVersion(String appVersion) {
        StatsEngine.notice().inc(MetricNames.SUPPORTABILITY_API
                .replace(MetricNames.TAG_NAME, "withApplicationVersion/" + MetricNames.TAG_STATE)
                .replace(MetricNames.TAG_STATE, appVersion));

        if (appVersion != null) {
            agentConfiguration.setCustomApplicationVersion(appVersion);
        }
        return this;
    }

    /**
     * Enable reporting of a custom application framework.
     *
     * @param applicationFramework The custom application framework to be reported.
     * @param frameworkVersion     The version of the application framework (optional).
     */
    public NewRelic withApplicationFramework(ApplicationFramework applicationFramework, final String frameworkVersion) {
        StatsEngine.notice().inc(MetricNames.SUPPORTABILITY_API
                .replace(MetricNames.TAG_NAME, "withApplicationFramework")
                .replace(MetricNames.TAG_FRAMEWORK, (applicationFramework != null ? applicationFramework.name() : "<missing>"))
                .replace(MetricNames.TAG_FRAMEWORK_VERSION, (frameworkVersion != null ? frameworkVersion : "")));

        if (applicationFramework != null) {
            agentConfiguration.setApplicationFramework(applicationFramework);
        }

        agentConfiguration.setApplicationFrameworkVersion(frameworkVersion);
        return this;
    }

    /**
     * Enable just-in-time crash reporting.
     * <p>
     * Determines whether the agent will try to upload a crash report before
     * the app terminates. Otherwise, it will be reported on the next app launch.
     * <p>
     * Default is disabled.
     *
     * @param enabled Whether to enable just-in-time crash reporting
     **/
    public NewRelic withCrashReportingEnabled(boolean enabled) {
        StatsEngine.notice().inc(MetricNames.SUPPORTABILITY_API
                .replace(MetricNames.TAG_NAME, "withCrashReportingEnabled/" + MetricNames.TAG_STATE)
                .replace(MetricNames.TAG_STATE, Boolean.toString(enabled)));

        agentConfiguration.setReportCrashes(enabled);

        return this;
    }

    /**
     * Set app launch time target activity
     */
    public NewRelic withLaunchActivityName(String className) {
        agentConfiguration.setLaunchActivityClassName(className);
        AppApplicationLifeCycle.getAgentConfiguration().setLaunchActivityClassName(className);
        StatsEngine.notice().inc(MetricNames.SUPPORTABILITY_API
                .replace(MetricNames.TAG_NAME, MetricNames.METRIC_APP_LAUNCH + MetricNames.TAG_STATE)
                .replace(MetricNames.TAG_STATE, className));

        return this;
    }

    /**
     * Enable a NewRelic feature. Supported features are:
     * <p>
     * FeatureFlag.HttpResponseBodyCapture - Capture the HTTP response body for HTTP errors.
     *
     * @param featureFlag The FeatureFlag corresponding to the feature to enable.
     */
    public static void enableFeature(FeatureFlag featureFlag) {
        StatsEngine.notice().inc(MetricNames.SUPPORTABILITY_API
                .replace(MetricNames.TAG_NAME, "enableFeature/" + MetricNames.TAG_STATE)
                .replace(MetricNames.TAG_STATE, featureFlag.name()));

        log.debug("Enable feature: " + featureFlag.name());
        FeatureFlag.enableFeature(featureFlag);
    }

    /**
     * Disable a NewRelic feature. Supported features are:
     * <p>
     * FeatureFlag.HttpResponseBodyCapture - Capture the HTTP response body for HTTP errors.
     *
     * @param featureFlag The FeatureFlag corresponding to the feature to disable.
     */
    public static void disableFeature(FeatureFlag featureFlag) {
        StatsEngine.notice().inc(MetricNames.SUPPORTABILITY_API
                .replace(MetricNames.TAG_NAME, "disableFeature/" + MetricNames.TAG_STATE)
                .replace(MetricNames.TAG_STATE, featureFlag.name()));

        log.debug("Disable feature: " + featureFlag.name());
        FeatureFlag.disableFeature(featureFlag);
    }

    /**
     * Enable custom build identifier string.
     *
     * @param buildId The application build identifier string to be reported.
     */
    public NewRelic withApplicationBuild(String buildId) {
        StatsEngine.notice().inc(MetricNames.SUPPORTABILITY_API
                .replace(MetricNames.TAG_NAME, "withApplicationBuild"));

        if (!TextUtils.isEmpty(buildId)) {
            agentConfiguration.setCustomBuildIdentifier(buildId);
        }
        return this;
    }

    /**
     * Inject a listener to Distributed Trace instrumentation.
     *
     * @param listener Implementation of Distributed Trace listener interface
     */
    public NewRelic withDistributedTraceListener(TraceListener listener) {
        StatsEngine.notice().inc(MetricNames.SUPPORTABILITY_API
                .replace(MetricNames.TAG_NAME, "withDistributedTraceListener"));

        if (FeatureFlag.featureEnabled(FeatureFlag.DistributedTracing)) {
            DistributedTracing.setDistributedTraceListener(listener);
        }
        return this;
    }

    /**
     * Override assigned random device ID with specific string
     *
     * @param deviceID String that uniquely identifies this device (40-char max).
     *                 May be empty or null.
     */
    public NewRelic withDeviceID(final String deviceID) {
        StatsEngine.notice().inc(MetricNames.SUPPORTABILITY_API
                .replace(MetricNames.TAG_NAME, "withDeviceID"));
        agentConfiguration.setDeviceID(deviceID);
        return this;
    }

    /**
     * Starts the agent.  Be sure to call this, otherwise the agent won't do anything!
     *
     * @param context The application context
     */
    public void start(Context context) {
        StatsEngine.notice().inc(MetricNames.SUPPORTABILITY_API
                .replace(MetricNames.TAG_NAME, "start"));


        if (isShutdown) {
            log.error("NewRelic agent has shut down, relaunch your application to restart the agent.");
            return;
        }

        if (started) {
            log.debug("NewRelic is already running.");
            return;
        }

        try {
<<<<<<< HEAD
            Handler uiHandler = new Handler(Looper.getMainLooper());

            sessionReplay = new SessionReplay(((Application) context.getApplicationContext()), uiHandler);
            sessionReplay.Initialize();
            sessionReplay.startRecording();
=======
>>>>>>> cb79ea0b
//            sessionReplayActivityLifecycleCallbacks = new SessionReplayActivityLifecycleCallbacks();
//            ((Application) context.getApplicationContext()).registerActivityLifecycleCallbacks(sessionReplayActivityLifecycleCallbacks);
            AgentLogManager.setAgentLog(loggingEnabled ? new AndroidAgentLog() : new NullAgentLog());
            log.setLevel(logLevel);

            boolean instantApp = InstantApps.isInstantApp(context);

            if (instantApp || isInstrumented()) {
                AndroidAgentImpl.init(context, agentConfiguration);
                started = true;

                if (log.getLevel() >= AgentLog.DEBUG) {
                    StackTraceElement[] stack = Thread.currentThread().getStackTrace();
                    // the frame we're looking for is 3 levels up from current
                    if (stack.length > 3) {
                        StackTraceElement elem = stack[3];
                        log.debug("Agent started from " + elem.getClassName() + "." + elem.getMethodName() + ":" + elem.getLineNumber());
                    }
                }

            } else {
                logRecourse();
            }
        } catch (Throwable e) {
            log.error("Error occurred while starting the New Relic agent!", e);
            logRecourse();
        }
    }

    private void logRecourse() {
        log.error("Failed to detect New Relic instrumentation. " +
                "The current runtime variant may be excluded from instrumentation, " +
                "or instrumentation failed during your build process. " +
                "Please visit http://support.newrelic.com.");
    }

    /**
     * Check if the agent is currently running.
     *
     * @return true if the agent is running.
     */
    public static boolean isStarted() {
        return started;
    }

    /**
     * Shut down the agent until the app is restarted or start() is called.
     */
    public static void shutdown() {
        //Clear StatsEngine and only add shutdown metric
        StatsEngine.reset();
        StatsEngine.notice().inc(MetricNames.SUPPORTABILITY_API
                .replace(MetricNames.TAG_NAME, "shutdown"));

        if (started) {
            try {
                isShutdown = true;
                Agent.getImpl().stop();
            } finally {
                Agent.setImpl(NullAgentImpl.instance);
                started = false;
                log.warn("Agent is shut down.");
            }
        }
    }

    /*
     * This method is used to test if instrumentation was run successfully at
     * compile time. If successful, this method will simply be re-written to
     * return true.
     */
    private boolean isInstrumented() {
        log.info("isInstrumented: checking for Mono instrumentation flag - " + Agent.getMonoInstrumentationFlag());
        return Agent.getMonoInstrumentationFlag().equals("YES");
    }

    /****** Public APIs ******/

    /** Interaction traces **/

    /**
     * Starts tracing a custom interaction from an arbitrary point within the client app.
     * Note that slashes will be converted to periods in the name.
     *
     * @param actionName The name for this custom interaction trace.
     * @return The id of the interaction.
     */
    public static String startInteraction(String actionName) {
        checkNull(actionName, "startInteraction: actionName must be an action/method name.");
        log.debug("NewRelic.startInteraction invoked with actionName: " + actionName);

        TraceMachine.startTracing(actionName.replace("/", "."), true, FeatureFlag.featureEnabled(FeatureFlag.InteractionTracing));

        try {
            return TraceMachine.getActivityTrace().getId();
        } catch (TracingInactiveException e) {
            return null;
        }
    }

    /**
     * Starts tracing an interaction from an arbitrary point within an Activity.  Note that slashes
     * will be converted to periods in the name.
     *
     * @param activityContext The current Activity object.
     * @param actionName      The name for this custom interaction trace.  It will appear
     *                        as ActivityClassname#actionName.
     * @return The id of the interaction.
     */
    public static String startInteraction(Context activityContext, String actionName) {
        StatsEngine.notice().inc(MetricNames.SUPPORTABILITY_DEPRECATED
                .replace(MetricNames.TAG_NAME, "startInteraction"));

        checkNull(activityContext, "startInteraction: context must be an Activity instance.");
        checkNull(actionName, "startInteraction: actionName must be an action/method name.");

        log.debug("NewRelic.startInteraction invoked with actionName: " + actionName);

        TraceMachine.startTracing(activityContext.getClass().getSimpleName() + "#" + actionName.replace("/", "."), false, FeatureFlag.featureEnabled(FeatureFlag.InteractionTracing));

        try {
            return TraceMachine.getActivityTrace().getId();
        } catch (TracingInactiveException e) {
            return null;
        }
    }

    /**
     * Ends an interaction trace.  This has no effect if no trace is currently running.
     *
     * @param id The id of the interaction you wish to end.  This ensures one doesn't end a new
     *           interaction started more recently.
     */
    public static void endInteraction(String id) {
        StatsEngine.notice().inc(MetricNames.SUPPORTABILITY_API
                .replace(MetricNames.TAG_NAME, "endInteraction"));

        log.debug("NewRelic.endInteraction invoked. id: " + id);
        TraceMachine.endTrace(id);
    }

    /**
     * Sets and thus overrides the default interaction name derived from the current Activity class
     * name.  Make sure to call this at the beginning of your Activity's onCreate() method to ensure
     * it propagates to all subsequent trace segments.
     *
     * @param name The new name for this interaction.
     */
    public static void setInteractionName(String name) {
        StatsEngine.notice().inc(MetricNames.SUPPORTABILITY_API
                .replace(MetricNames.TAG_NAME, "setInteractionName"));

        TraceMachine.setRootDisplayName(name);
    }

    /**
     * Starts tracing a method interaction from an arbitrary point within an Activity.
     * Note that slashes will be converted to periods in the name.
     *
     * @param actionName The name for this custom method interaction trace.
     * @return The id of the interaction.
     */
    public static void startMethodTrace(String actionName) {
        StatsEngine.notice().inc(MetricNames.SUPPORTABILITY_API
                .replace(MetricNames.TAG_NAME, "startMethodTrace"));

        checkNull(actionName, "startMethodTrace: actionName must be an action/method name.");
        TraceMachine.enterMethod(actionName);
    }

    /**
     * Ends an interaction trace.  This has no effect if no trace is currently running.
     **/
    public static void endMethodTrace() {
        StatsEngine.notice().inc(MetricNames.SUPPORTABILITY_API
                .replace(MetricNames.TAG_NAME, "endMethodTrace"));

        log.debug("NewRelic.endMethodTrace invoked.");
        TraceMachine.exitMethod();
    }


    /**
     * Custom metrics
     */
    public static void recordMetric(String name, String category, int count, double totalValue, double exclusiveValue, MetricUnit countUnit, MetricUnit valueUnit) {
        StatsEngine.notice().inc(MetricNames.SUPPORTABILITY_API
                .replace(MetricNames.TAG_NAME, "recordMetric"));

        if (log.getLevel() == AgentLog.AUDIT) {
            StringBuilder logString = new StringBuilder();
            log.audit(logString.append("NewRelic.recordMetric invoked for name ").append(name).append(", category: ").append(category)
                    .append(", count: ").append(count).append(", totalValue ").append(totalValue).append(", exclusiveValue: ").append(exclusiveValue)
                    .append(", countUnit: ").append(countUnit).append(", valueUnit: ").append(valueUnit).toString());
        }

        checkNull(category, "recordMetric: category must not be null. If no MetricCategory is applicable, use MetricCategory.NONE.");
        checkEmpty(name, "recordMetric: name must not be empty.");

        if (!checkNegative(count, "recordMetric: count must not be negative.")) {
            Measurements.addCustomMetric(name, category, count, totalValue, exclusiveValue, countUnit, valueUnit);
        }
    }

    public static void recordMetric(String name, String category, double value) {
        recordMetric(name, category, 1, value, value, null, null);
    }

    public static void recordMetric(String name, String category) {
        recordMetric(name, category, 1f);
    }


    /**
     * Network Requests
     */

    /**
     * Record HTTP transaction passing arguments as a map of attributes
     *
     * @param attributes
     */
    @SuppressWarnings("unchecked")
    public static void noticeHttpTransaction(Map<String, Object> attributes) {

        StatsEngine.notice().inc(MetricNames.SUPPORTABILITY_API
                .replace(MetricNames.TAG_NAME, "noticeHttpTransaction(Map Attribute)"));
        try {
            noticeHttpTransaction(
                    (String) attributes.get("url"),
                    (String) attributes.get("httpMethod"),
                    Integer.parseInt((String) attributes.get("statusCode")),
                    Long.parseLong((String) attributes.get("startTimeMs")),
                    Long.parseLong((String) attributes.get("endTimeMs")),
                    Long.parseLong((String) attributes.get("bytesSent")),
                    Long.parseLong((String) attributes.get("bytesReceived")),
                    (String) attributes.get("responseBody"),
                    null,
                    (String) attributes.get("appData"),
                    (Map<String, Object>) attributes.get("traceAttributes"));

        } catch (NumberFormatException e) {
            log.error(e.getMessage());
            recordHandledException(e);
        }
    }

    public static void noticeHttpTransaction(String url, String httpMethod, int statusCode, long startTimeMs, long endTimeMs, long bytesSent, long bytesReceived) {
        _noticeHttpTransaction(url, httpMethod, statusCode, startTimeMs, endTimeMs, bytesSent, bytesReceived, null, null, null);
    }

    public static void noticeHttpTransaction(String url, String httpMethod, int statusCode, long startTimeMs, long endTimeMs, long bytesSent, long bytesReceived, String responseBody) {
        _noticeHttpTransaction(url, httpMethod, statusCode, startTimeMs, endTimeMs, bytesSent, bytesReceived, responseBody, null, null);
    }

    public static void noticeHttpTransaction(String url, String httpMethod, int statusCode, long startTimeMs, long endTimeMs, long bytesSent, long bytesReceived, String responseBody, Map<String, String> params) {
        _noticeHttpTransaction(url, httpMethod, statusCode, startTimeMs, endTimeMs, bytesSent, bytesReceived, responseBody, params, null);
    }

    public static void noticeHttpTransaction(String url, String httpMethod, int statusCode, long startTimeMs, long endTimeMs, long bytesSent, long bytesReceived, String responseBody, Map<String, String> params, String appData) {
        _noticeHttpTransaction(url, httpMethod, statusCode, startTimeMs, endTimeMs, bytesSent, bytesReceived, responseBody, params, appData);
    }

    public static void noticeHttpTransaction(String url, String httpMethod, int statusCode, long startTimeMs, long endTimeMs, long bytesSent, long bytesReceived, String responseBody, Map<String, String> params, URLConnection urlConnection) {
        if (urlConnection != null) {
            final String header = urlConnection.getHeaderField(Constants.Network.CROSS_PROCESS_ID_HEADER);

            if (header != null && header.length() > 0) {
                _noticeHttpTransaction(url, httpMethod, statusCode, startTimeMs, endTimeMs, bytesSent, bytesReceived, responseBody, params, header);
                return;
            }
        }

        _noticeHttpTransaction(url, httpMethod, statusCode, startTimeMs, endTimeMs, bytesSent, bytesReceived, responseBody, params, null);
    }

    static void _noticeHttpTransaction(String url, String httpMethod, int statusCode, long startTimeMs, long endTimeMs, long bytesSent, long bytesReceived, String responseBody, Map<String, String> params, String appData) {
        noticeHttpTransaction(url, httpMethod, statusCode, startTimeMs, endTimeMs, bytesSent, bytesReceived, responseBody, params, appData, null);
    }

    public static void noticeHttpTransaction(
            String url,
            String httpMethod,
            int statusCode,
            long startTimeMs,
            long endTimeMs,
            long bytesSent,
            long bytesReceived,
            String responseBody,
            Map<String, String> params,
            String appData,
            Map<String, Object> traceAttributes) {

        checkEmpty(url, "noticeHttpTransaction: url must not be empty.");
        checkEmpty(httpMethod, "noticeHttpTransaction: httpMethod must not be empty.");

        try {
            new URL(url);
        } catch (MalformedURLException e) {
            throw new IllegalArgumentException("noticeHttpTransaction: URL is malformed: " + url);
        }

        float totalTime = endTimeMs - startTimeMs;

        if (!checkNegative((int) totalTime, "noticeHttpTransaction: the startTimeMs is later than the endTimeMs, resulting in a negative total time.")) {

            // Convert to fractional seconds.
            totalTime /= 1000.0;

            TransactionData transactionData = new TransactionData(url, httpMethod, Agent.getActiveNetworkCarrier(),
                    totalTime, statusCode, 0, bytesSent, bytesReceived, appData, Agent.getActiveNetworkWanType(), null,
                    responseBody, params, traceAttributes);

            TaskQueue.queue(new HttpTransactionMeasurement(transactionData));
        }
    }

    /**
     * Network Failures
     */

    /**
     * Record network failure passing arguments as a map of attributes
     *
     * @param attributes
     */
    @SuppressWarnings({"unchecked", "rawtypes"})
    public static void noticeNetworkFailure(Map<String, Object> attributes) {

        StatsEngine.notice().inc(MetricNames.SUPPORTABILITY_API
                .replace(MetricNames.TAG_NAME, "noticeNetworkFailure(Map Attribute)"));
        try {
            noticeNetworkFailure(
                    (String) attributes.get("url"),
                    (String) attributes.get("httpMethod"),
                    Long.parseLong((String) attributes.get("startTimeMs")),
                    Long.parseLong((String) attributes.get("endTimeMs")),
                    NetworkFailure.fromErrorCode(Integer.parseInt((String) attributes.get("errorCode"))),
                    (String) attributes.get("message"),
                    (Map<String, Object>) attributes.get("traceAttributes"));

        } catch (NumberFormatException e) {
            log.error(e.getMessage());
            recordHandledException(e);
        }
    }

    public static void noticeNetworkFailure(String url, String httpMethod, long startTime, long endTime, NetworkFailure failure, String message) {
        noticeNetworkFailure(url, httpMethod, startTime, endTime, failure, message, null);
    }

    public static void noticeNetworkFailure(String url, String httpMethod, long startTime, long endTime, NetworkFailure failure) {
        noticeNetworkFailure(url, httpMethod, startTime, endTime, failure, "", null);
    }

    public static void noticeNetworkFailure(String url, String httpMethod, long startTime, long endTime, Exception e) {
        checkEmpty(url, "noticeHttpException: url must not be empty.");

        NetworkFailure failure = NetworkFailure.exceptionToNetworkFailure(e);
        noticeNetworkFailure(url, httpMethod, startTime, endTime, failure, e.getMessage());
    }

    /**
     * Deprecated Network Failure methods (no httpMethod)
     */
    @Deprecated
    public static void noticeNetworkFailure(String url, long startTime, long endTime, NetworkFailure failure) {
        noticeNetworkFailure(url, UNKNOWN_HTTP_REQUEST_TYPE, startTime, endTime, failure);
    }

    @Deprecated
    public static void noticeNetworkFailure(String url, long startTime, long endTime, Exception e) {
        noticeNetworkFailure(url, UNKNOWN_HTTP_REQUEST_TYPE, startTime, endTime, e);
    }

    public static void noticeNetworkFailure(String url,
                                            String httpMethod,
                                            long startTimeMs,
                                            long endTimeMs,
                                            NetworkFailure failure,
                                            String message, Map<String, Object> traceAttributes) {

        StatsEngine.notice().inc(MetricNames.SUPPORTABILITY_API
                .replace(MetricNames.TAG_NAME, "_noticeNetworkFailure"));

        float totalTime = endTimeMs - startTimeMs;

        if (!checkNegative((int) totalTime, "_noticeNetworkFailure: the startTimeMs is later than the endTimeMs, resulting in a negative total time.")) {

            // Convert to fractional seconds.
            totalTime /= 1000.0f;

            Map<String, String> params = new HashMap<String, String>();
            params.put(Constants.Transactions.CONTENT_LENGTH, "0");
            params.put(Constants.Transactions.CONTENT_TYPE, "text/html");

            TransactionData transactionData = new TransactionData(url, httpMethod, Agent.getActiveNetworkCarrier(),
                    totalTime, NetworkFailure.Unknown.getErrorCode(), failure.getErrorCode(),
                    0, 0, null, Agent.getActiveNetworkWanType(), null, message, params, traceAttributes);

            TaskQueue.queue(new HttpTransactionMeasurement(transactionData));
        }
    }

    /**
     * Distributed Tracing
     */

    /**
     * Create a trace context in preparation for un-instrumented network transactions and errors.
     * Clients should use the headers provided by the trace context:
     * <p>
     * TraceContext traceContext = TraceContext.createTraceContext(null);
     * Set<TraceHeader> headers = traceContext.getHeaders();
     * for(Iterator<TraceHeader> it = headers.iterator(); it.hasNext(); ) {
     * TraceHeader header = it.next();
     * header.getHeaderName();
     * header.getHeaderValue();
     * }
     * <p>
     * The use traceContext when recording the transaction in static
     * noticeHttpTransaction/noticeNetworkFailure methods that take TraceContext as parameter.
     *
     * @param requestAttributes
     * @return Set<TraceHeader> containing all headers used by trace context.
     */
    public static TraceContext noticeDistributedTrace(Map<String, String> requestAttributes) {

        StatsEngine.notice().inc(MetricNames.SUPPORTABILITY_API
                .replace(MetricNames.TAG_NAME, "noticeDistributedTrace"));

        return TraceContext.createTraceContext(requestAttributes);
    }


    /* Utility methods */

    private static void checkNull(Object object, String message) {
        if (object == null) {
            throw new IllegalArgumentException(message);
        }
    }

    private static void checkEmpty(String string, String message) {
        checkNull(string, message);

        if (string.length() == 0) {
            throw new IllegalArgumentException(message);
        }
    }

    private static boolean checkNegative(int number, String message) {
        if (number < 0) {
            log.error(message);
            if (FeatureFlag.featureEnabled(FeatureFlag.HandledExceptions)) {
                NewRelic.recordHandledException(new RuntimeException(message));
            }
            return true;
        }
        return false;
    }

    /**
     *  Crash reporting related methods
     */

    /**
     * Crashes the currently running app for crash reporting demonstration purposes.
     */
    public static void crashNow() {
        StatsEngine.notice().inc(MetricNames.SUPPORTABILITY_API
                .replace(MetricNames.TAG_NAME, "crashNow"));

        crashNow("This is a demonstration crash courtesy of New Relic");
    }

    /**
     * Crashes the currently running app for crash reporting demonstration purposes with a message.
     *
     * @param message The message with which to crash.
     */
    public static void crashNow(String message) {
        StatsEngine.notice().inc(MetricNames.SUPPORTABILITY_API
                .replace(MetricNames.TAG_NAME, "crashNow(String)"));

        throw new RuntimeException(message);
    }


    /**
     * Custom Event and Attribute methods
     */

    /**
     * Sets a string attribute value.
     *
     * @param name  The attribute name
     * @param value The string attribute value
     * @return true if successful, false if the operation did not complete as anticipated.
     */
    public static boolean setAttribute(String name, String value) {
        StatsEngine.notice().inc(MetricNames.SUPPORTABILITY_API
                .replace(MetricNames.TAG_NAME, "setAttribute(String,String)"));
        return AnalyticsControllerImpl.getInstance().setAttribute(name, value);
    }

    /**
     * Sets a numeric float attribute value.
     *
     * @param name  The attribute name
     * @param value The float attribute value
     * @return true if successful, false if the operation did not complete as anticipated.
     */
    public static boolean setAttribute(String name, double value) {
        StatsEngine.notice().inc(MetricNames.SUPPORTABILITY_API
                .replace(MetricNames.TAG_NAME, "setAttribute(String,double)"));
        return AnalyticsControllerImpl.getInstance().setAttribute(name, value);
    }

    /**
     * Sets a boolean attribute value.
     *
     * @param name  The attribute name
     * @param value The boolean attribute value
     * @return true if successful, false if the operation did not complete as anticipated.
     */
    public static boolean setAttribute(String name, boolean value) {
        StatsEngine.notice().inc(MetricNames.SUPPORTABILITY_API
                .replace(MetricNames.TAG_NAME, "setAttribute(String,boolean)"));
        return AnalyticsControllerImpl.getInstance().setAttribute(name, value);
    }

    /**
     * Increments the value of an attribute.
     *
     * @param name The attribute name
     * @return true if successful, false if the operation did not complete as anticipated.
     */
    public static boolean incrementAttribute(String name) {
        StatsEngine.notice().inc(MetricNames.SUPPORTABILITY_API
                .replace(MetricNames.TAG_NAME, "incrementAttribute(String)"));
        return AnalyticsControllerImpl.getInstance().incrementAttribute(name, 1.00f);
    }

    /**
     * Increments the value of an attribute by a specified amount.
     *
     * @param name  The attribute name
     * @param value Amount by which to increment the value
     * @return true if successful, false if the operation did not complete as anticipated.
     */
    public static boolean incrementAttribute(String name, double value) {
        StatsEngine.notice().inc(MetricNames.SUPPORTABILITY_API
                .replace(MetricNames.TAG_NAME, "incrementAttribute(String, double)"));
        return AnalyticsControllerImpl.getInstance().incrementAttribute(name, value);
    }

    /**
     * Removes an attribute.
     *
     * @param name The attribute name
     * @return true if successful, false if the operation did not complete as anticipated.
     */
    public static boolean removeAttribute(String name) {
        StatsEngine.notice().inc(MetricNames.SUPPORTABILITY_API
                .replace(MetricNames.TAG_NAME, "removeAttribute"));
        return AnalyticsControllerImpl.getInstance().removeAttribute(name);
    }

    /**
     * Removes all accumulated attributes.
     *
     * @return true if successful, false if the operation did not complete as anticipated.
     */

    public static boolean removeAllAttributes() {
        StatsEngine.notice().inc(MetricNames.SUPPORTABILITY_API
                .replace(MetricNames.TAG_NAME, "removeAllAttribute"));

        return AnalyticsControllerImpl.getInstance().removeAllAttributes();
    }

    /**
     * Sets a user ID attribute.
     *
     * @param userId The user ID as string value
     * @return true if userId attribute as created or updated.
     */
    public static boolean setUserId(String userId) {
        StatsEngine.notice().inc(MetricNames.SUPPORTABILITY_API
                .replace(MetricNames.TAG_NAME, "setUserId"));
        Runnable harvest = () -> {
            final AnalyticsControllerImpl controller = AnalyticsControllerImpl.getInstance();
            final AnalyticsAttribute userIdAttr = controller.getAttribute(AnalyticsAttribute.USER_ID_ATTRIBUTE);

            if (userIdAttr != null) {
                if (!Objects.equals(userIdAttr.getStringValue(), userId)) {
                    Harvest.harvestNow(true, true);// call non-blocking harvest
                    controller.getAttribute(AnalyticsAttribute.SESSION_ID_ATTRIBUTE)
                            .setStringValue(agentConfiguration.provideSessionId())  // start a new session
                            .setPersistent(false);
                    // remove session duration and user id attributes
                    controller.removeAttribute(AnalyticsAttribute.SESSION_DURATION_ATTRIBUTE);
                    if (userId == null || userId.isEmpty()) {
                        controller.removeAttribute(AnalyticsAttribute.USER_ID_ATTRIBUTE);
                    }

                }
            }
            controller.setAttribute(AnalyticsAttribute.USER_ID_ATTRIBUTE, userId);
        };
        harvest.run();
        return true;
    }

    /**
     * Records a custom analytic event with a specified eventType.
     *
     * @param eventType       The name of the custom event type to be recorded. The name should be
     *                        comprised of alphanumeric, ' ', '.', ':', or '_' characters.
     * @param eventAttributes A map of key-value pairs holding the event attributes.  The values must
     *                        be of type String, Double, or Boolean.
     * @return Returns true if the event was successfully recorded
     */
    public static boolean recordCustomEvent(String eventType, Map<String, Object> eventAttributes) {
        StatsEngine.notice().inc(MetricNames.SUPPORTABILITY_API
                .replace(MetricNames.TAG_NAME, "recordCustomEvent"));

        HashMap<String, Object> customEventAttributes;
        if (null == eventAttributes) {
            customEventAttributes = new HashMap<>();
        } else {
            customEventAttributes = new HashMap<>(eventAttributes);
        }

        return AnalyticsControllerImpl.getInstance().recordCustomEvent(eventType, customEventAttributes);
    }

    /**
     * Records a custom analytic event with a specified eventType and name.
     *
     * @param eventType       The name of the custom event type to be recorded. The name should be
     *                        comprised of alphanumeric, ' ', '.', ':', or '_' characters.
     * @param eventName       The name of the custom event to be recorded.
     * @param eventAttributes A map of key-value pairs holding the event attributes.  The values must
     *                        be of type String, Double, or Boolean.
     */
    public static boolean recordCustomEvent(String eventType, String eventName, Map<String, Object> eventAttributes) {
        HashMap<String, Object> customEventAttributes;

        if (null == eventAttributes) {
            customEventAttributes = new HashMap<>();
        } else {
            customEventAttributes = new HashMap<>(eventAttributes);
        }
        if (eventName != null && !eventName.isEmpty()) {
            customEventAttributes.put(AnalyticsAttribute.EVENT_NAME_ATTRIBUTE, eventName);
        }
        return recordCustomEvent(eventType, customEventAttributes);
    }

    /**
     * Records a MobileBreadcrumb event with a given name
     *
     * @param breadcrumbName Name of the breadcrumb to be recorded as a MobileBreadcrumb event.
     *                       The name should be comprised of alphanumeric, ' ', '.', ':', or '_' characters.
     * @return Returns true if the MobileBreadcrumb was successfully recorded
     */
    public static boolean recordBreadcrumb(String breadcrumbName) {
        return recordBreadcrumb(breadcrumbName, null);
    }


    /**
     * Records a MobileBreadcrumb event with a given name, and a map of key values
     *
     * @param breadcrumbName Name of the breadcrumb to be recorded as a MobileBreadcrumb event.
     *                       The name should be comprised of alphanumeric, ' ', '.', ':', or '_' characters.
     * @param attributes     A map of key-value pairs holding the event attributes. The values must
     *                       be of type String, Double, or Boolean.
     * @return Returns true if the MobileBreadcrumb was successfully recorded
     */
    public static boolean recordBreadcrumb(String breadcrumbName, Map<String, Object> attributes) {
        StatsEngine.notice().inc(MetricNames.SUPPORTABILITY_API
                .replace(MetricNames.TAG_NAME, "recordBreadcrumb"));

        HashMap<String, Object> breadcrumbAttributes;
        if (null == attributes) {
            breadcrumbAttributes = new HashMap<>();
        } else {
            breadcrumbAttributes = new HashMap<>(attributes);
        }
        if (breadcrumbName != null && !breadcrumbName.isEmpty()) {
            breadcrumbAttributes.put(AnalyticsAttribute.EVENT_NAME_ATTRIBUTE, breadcrumbName);
        }
        return AnalyticsControllerImpl.getInstance().recordBreadcrumb(breadcrumbName, breadcrumbAttributes);
    }

    /**
     * Records a handled exception.
     *
     * @param exception Exception
     * @return Returns true if the exception was queued for delivery
     */
    public static boolean recordHandledException(Exception exception) {
        return recordHandledException(exception, null);
    }

    /**
     * Records a handled exception.
     *
     * @param exception           Exception
     * @param exceptionAttributes A map of key-value pairs containing optional exception attributes.
     *                            The values must be of type String, Double, or Boolean.
     * @return Returns true if the exception was queued for delivery
     */
    public static boolean recordHandledException(Exception exception, Map<String, Object> exceptionAttributes) {
        StatsEngine.notice().inc(MetricNames.SUPPORTABILITY_API
                .replace(MetricNames.TAG_NAME, "recordHandledException"));

        HashMap<String, Object> handledExceptionAttributes;
        if (null == exceptionAttributes) {
            handledExceptionAttributes = new HashMap<>();
        } else {
            handledExceptionAttributes = new HashMap<>(exceptionAttributes);
        }

        return recordHandledException((Throwable) exception, handledExceptionAttributes);
    }

    /**
     * Records a throwable exception.
     *
     * @param throwable Throwable class instance
     * @return Returns true if the exception was queued for delivery
     */
    public static boolean recordHandledException(Throwable throwable) {
        return recordHandledException(throwable, null);
    }

    /**
     * Records a throwable exception.
     *
     * @param throwable  Throwable class instance
     * @param attributes A map of key-value pairs containing optional exception attributes.
     *                   The values must be of type String, Double, or Boolean.
     * @return Returns true if the exception was queued for delivery
     */
    public static boolean recordHandledException(Throwable throwable, Map<String, Object> attributes) {
        StatsEngine.notice().inc(MetricNames.SUPPORTABILITY_API
                .replace(MetricNames.TAG_NAME, "recordThrowable"));

        HashMap<String, Object> handledExceptionAttributes;
        if (null == attributes) {
            handledExceptionAttributes = new HashMap<>();
        } else {
            handledExceptionAttributes = new HashMap<>(attributes);
        }

        return AgentDataController.sendAgentData(throwable, handledExceptionAttributes);
    }

    /**
     * Set the maximum size of the event buffer.  When the limit is reached, the agent will transmit
     * the queue contents on the next harvest cycle.
     *
     * @param maxSize
     */
    public static void setMaxEventPoolSize(int maxSize) {
        StatsEngine.notice().inc(MetricNames.SUPPORTABILITY_API
                .replace(MetricNames.TAG_NAME, "setMaxEventPoolSize"));

        AnalyticsControllerImpl.getInstance().setMaxEventPoolSize(maxSize);
    }

    /**
     * Sets the maximum time (in seconds) that the agent will store events in memory.
     * Once the oldest event in the queue exceeds this age, the entire queue will be transmitted
     * on the following harvest cycle.
     *
     * @param maxBufferTimeInSec
     */
    public static void setMaxEventBufferTime(int maxBufferTimeInSec) {
        StatsEngine.notice().inc(MetricNames.SUPPORTABILITY_API
                .replace(MetricNames.TAG_NAME, "setMaxEventBufferTime"));

        AnalyticsControllerImpl.getInstance().setMaxEventBufferTime(maxBufferTimeInSec);
    }

    /**
     * Set callback interface to be invoked at key times by the event manager
     *
     * @param eventListener implementation
     */
    public static void setEventListener(EventListener eventListener) {
        StatsEngine.notice().inc(MetricNames.SUPPORTABILITY_API
                .replace(MetricNames.TAG_NAME, "setEventListener"));

        AnalyticsControllerImpl.getInstance().getEventManager().setEventListener(eventListener);
    }

    /**
     * Returns the ID for the current session.
     *
     * @return the current session ID.
     */
    public static String currentSessionId() {
        StatsEngine.notice().inc(MetricNames.SUPPORTABILITY_API
                .replace(MetricNames.TAG_NAME, "currentSessionId"));

        return agentConfiguration.getSessionID();
    }

    /**
     * Records a JSError exception.
     *
     * @param stackTrace
     */
    public static boolean recordJSErrorException(StackTrace stackTrace) {
        return DataController.sendAgentData(stackTrace);
    }

    /**
     * Adds a set of request header instrumentation targets
     *
     * @param headers
     * @return true
     */
    public static boolean addHTTPHeadersTrackingFor(List<String> headers) {
        return HttpHeaders.getInstance().addHttpHeadersAsAttributes(headers);
    }


    /**
     * Remote Logging API
     */
    public static void logInfo(String message) {
        StatsEngine.notice().inc(MetricNames.SUPPORTABILITY_API
                .replace(MetricNames.TAG_NAME, "log/" + MetricNames.TAG_STATE)
                .replace(MetricNames.TAG_STATE, LogLevel.INFO.name()));

        LogReporting.getLogger().log(LogLevel.INFO, message);
    }

    public static void logWarning(String message) {
        StatsEngine.notice().inc(MetricNames.SUPPORTABILITY_API
                .replace(MetricNames.TAG_NAME, "log/" + MetricNames.TAG_STATE)
                .replace(MetricNames.TAG_STATE, LogLevel.WARN.name()));

        LogReporting.getLogger().log(LogLevel.WARN, message);
    }

    public static void logDebug(String message) {
        StatsEngine.notice().inc(MetricNames.SUPPORTABILITY_API
                .replace(MetricNames.TAG_NAME, "log/" + MetricNames.TAG_STATE)
                .replace(MetricNames.TAG_STATE, LogLevel.DEBUG.name()));

        LogReporting.getLogger().log(LogLevel.DEBUG, message);
    }

    public static void logVerbose(String message) {
        StatsEngine.notice().inc(MetricNames.SUPPORTABILITY_API
                .replace(MetricNames.TAG_NAME, "log/" + MetricNames.TAG_STATE)
                .replace(MetricNames.TAG_STATE, LogLevel.VERBOSE.name()));

        LogReporting.getLogger().log(LogLevel.VERBOSE, message);
    }

    public static void logError(String message) {
        StatsEngine.notice().inc(MetricNames.SUPPORTABILITY_API
                .replace(MetricNames.TAG_NAME, "log/" + MetricNames.TAG_STATE)
                .replace(MetricNames.TAG_STATE, LogLevel.ERROR.name()));

        LogReporting.getLogger().log(LogLevel.ERROR, message);
    }

    /**
     * Remote Logging API
     *
     * @param logLevel defined in LogLevel as enum
     * @param message  log message
     */
    public static void log(LogLevel logLevel, String message) {
        StatsEngine.notice().inc(MetricNames.SUPPORTABILITY_API
                .replace(MetricNames.TAG_NAME, "log/" + MetricNames.TAG_STATE)
                .replace(MetricNames.TAG_STATE, logLevel.name()));

        if (LogReporting.isLevelEnabled(logLevel)) {
            LogReporting.getLogger().log(logLevel, message);
        }
    }

    /**
     * Log a Json-encoded log message constructed from a passed message and Throwable
     *
     * @param logLevel  Log level as enum
     * @param message   log message
     * @param throwable Throwable class instance
     */
    public static void logThrowable(LogLevel logLevel, String message, Throwable throwable) {
        StatsEngine.notice().inc(MetricNames.SUPPORTABILITY_API
                .replace(MetricNames.TAG_NAME, "logThrowable/" + MetricNames.TAG_STATE)
                .replace(MetricNames.TAG_STATE, logLevel.name()));

        if (LogReporting.isLevelEnabled(logLevel)) {
            LogReporting.getLogger().logThrowable(logLevel, message, throwable);
        }
    }

    /**
     * Log a Json-encoded log message constructed from a passed attribute map
     * The attribute keys should not override NR reserved attribute names,
     * defined [here](https://source.datanerd.us/agents/agent-specs/blob/main/Application-Logging.md#log-record-attributes)
     *
     * @param attributes A map of key-value pairs containing optional exception attributes.
     *                   The values must be of type String, Double, or Boolean.
     *                   {"logLevel": xxx, //set a default value if not provided
     *                   "message": xxx, //optional
     *                   }
     */
    public static void logAttributes(Map<String, Object> attributes) {
        attributes = LogReporting.validator.validate(attributes);

        final String level = String.valueOf(attributes.getOrDefault("level", LogLevel.NONE.toString()));
        final LogLevel logLevel = LogLevel.valueOf(level.toUpperCase());

        StatsEngine.notice().inc(MetricNames.SUPPORTABILITY_API
                .replace(MetricNames.TAG_NAME, "logAttributes/" + MetricNames.TAG_STATE)
                .replace(MetricNames.TAG_STATE, logLevel.name()));

        if (LogReporting.isLevelEnabled(LogLevel.valueOf(level.toUpperCase()))) {
            LogReporting.getLogger().logAttributes(attributes);
        }
    }

    /**
     * Log a Json-encoded log message constructed from a passed throwable and attribute map
     *
     * @param throwable  Throwable class instance
     * @param attributes A map of key-value pairs containing optional exception attributes.
     *                   The values must be of type String, Double, or Boolean.
     *                   {"logLevel": xxx, //set a default value if not provided
     *                   "message": xxx, //optional
     *                   }
     */
    public static void logAll(Throwable throwable, Map<String, Object> attributes) {
        attributes = LogReporting.validator.validate(attributes);

        final String level = String.valueOf(attributes.getOrDefault("level", LogLevel.NONE.toString()));
        final LogLevel logLevel = LogLevel.valueOf(level.toUpperCase());

        StatsEngine.notice().inc(MetricNames.SUPPORTABILITY_API
                .replace(MetricNames.TAG_NAME, "logAll/" + MetricNames.TAG_STATE)
                .replace(MetricNames.TAG_STATE, logLevel.name()));

        if (LogReporting.isLevelEnabled(logLevel)) {
            throwable = LogReporting.validator.validate(throwable);
            LogReporting.getLogger().logAll(throwable, attributes);
        }
    }

    /**
     * Set the maximum size of the offline storage.  When the limit is reached, the agent will stop collecting offline data
     *
     * @param maxSize
     */
    public static void setMaxOfflineStorageSize(int maxSize) {
        StatsEngine.notice().inc(MetricNames.SUPPORTABILITY_API
                .replace(MetricNames.TAG_NAME, "setMaxOfflineStorageSize"));

        OfflineStorage.setMaxOfflineStorageSize(maxSize);
    }

    /**
     * Sets the text masking strategy for session replay.
     * <p>
     * This controls how text is masked in captured screens:
     * <ul>
     *   <li>MASK_ALL_TEXT: Masks all text in the application, regardless of source or context</li>
     *   <li>MASK_USER_INPUT_TEXT: Only masks text that was input by the user (e.g., text fields, search bars)</li>
     *   <li>MASK_NO_TEXT: No masking is applied, all text is captured as-is</li>
     * </ul>
     *
     * @param strategy The text masking strategy to apply
     * @return true if the strategy was successfully set
     */
    public static boolean setSessionReplayTextMaskingStrategy(TextMaskingStrategy strategy) {
        StatsEngine.notice().inc(MetricNames.SUPPORTABILITY_API
                .replace(MetricNames.TAG_NAME, "setSessionReplayTextMaskingStrategy"));

        if (strategy == null) {
            log.error("setSessionReplayTextMaskingStrategy: strategy must not be null");
            return false;
        }

        if (agentConfiguration != null) {
            agentConfiguration.getMobileSessionReplayConfiguration().setTextMaskingStrategy(strategy);
            return true;
        }

        return false;
    }

    /**
     * Adds a view class to be masked during session replay.
     * All instances of the specified class and its subclasses will have their text content masked.
     * <p>
     * Example: addSessionReplayMaskViewClass("android.widget.TextView")
     *
     * @param viewClassName The fully qualified class name of the view to mask
     * @return true if the view class was successfully added to the mask list
     */
    public static boolean addSessionReplayMaskViewClass(String viewClassName) {
        StatsEngine.notice().inc(MetricNames.SUPPORTABILITY_API
                .replace(MetricNames.TAG_NAME, "addSessionReplayMaskViewClass"));

        if (viewClassName == null || viewClassName.isEmpty()) {
            log.error("addSessionReplayMaskViewClass: viewClassName must not be null or empty");
            return false;
        }

        if (agentConfiguration != null) {
            agentConfiguration.getMobileSessionReplayConfiguration().addMaskViewClass(viewClassName);
            return true;
        }

        return false;
    }

    /**
     * Adds a view class to be explicitly unmasked during session replay.
     * This is useful for excluding specific subclasses from a broader masking rule.
     * <p>
     * Example: addSessionReplayUnmaskViewClass("android.widget.RadioButton")
     *
     * @param viewClassName The fully qualified class name of the view to unmask
     * @return true if the view class was successfully added to the unmask list
     */
    public static boolean addSessionReplayUnmaskViewClass(String viewClassName) {
        StatsEngine.notice().inc(MetricNames.SUPPORTABILITY_API
                .replace(MetricNames.TAG_NAME, "addSessionReplayUnmaskViewClass"));

        if (viewClassName == null || viewClassName.isEmpty()) {
            log.error("addSessionReplayUnmaskViewClass: viewClassName must not be null or empty");
            return false;
        }

        if (agentConfiguration != null) {
            agentConfiguration.getMobileSessionReplayConfiguration().addUnmaskViewClass(viewClassName);
            return true;
        }

        return false;
    }

    /**
     * Adds a view tag to be masked during session replay.
     * All views with the specified tag will have their text content masked.
     * <p>
     * Example: addSessionReplayMaskViewTag("sensitive_data")
     *
     * @param viewTag The tag value to mask
     * @return true if the view tag was successfully added to the mask list
     */
    public static boolean addSessionReplayMaskViewTag(String viewTag) {
        StatsEngine.notice().inc(MetricNames.SUPPORTABILITY_API
                .replace(MetricNames.TAG_NAME, "addSessionReplayMaskViewTag"));

        if (viewTag == null || viewTag.isEmpty()) {
            log.error("addSessionReplayMaskViewTag: viewTag must not be null or empty");
            return false;
        }

        if (agentConfiguration != null) {
            agentConfiguration.getMobileSessionReplayConfiguration().addMaskViewTag(viewTag);
            return true;
        }

        return false;
    }

    /**
     * Adds a view tag to be explicitly unmasked during session replay.
     * This is useful for excluding specific views from a broader masking rule.
     * <p>
     * Example: addSessionReplayUnmaskViewTag("public_info")
     *
     * @param viewTag The tag value to unmask
     * @return true if the view tag was successfully added to the unmask list
     */
    public static boolean addSessionReplayUnmaskViewTag(String viewTag) {
        StatsEngine.notice().inc(MetricNames.SUPPORTABILITY_API
                .replace(MetricNames.TAG_NAME, "addSessionReplayUnmaskViewTag"));

        if (viewTag == null || viewTag.isEmpty()) {
            log.error("addSessionReplayUnmaskViewTag: viewTag must not be null or empty");
            return false;
        }

        if (agentConfiguration != null) {
            agentConfiguration.getMobileSessionReplayConfiguration().addUnmaskViewTag(viewTag);
            return true;
        }

        return false;
    }

}<|MERGE_RESOLUTION|>--- conflicted
+++ resolved
@@ -34,10 +34,7 @@
 import com.newrelic.agent.android.rum.AppApplicationLifeCycle;
 import com.newrelic.agent.android.sessionReplay.SessionReplay;
 import com.newrelic.agent.android.sessionReplay.SessionReplayActivityLifecycleCallbacks;
-<<<<<<< HEAD
-=======
 import com.newrelic.agent.android.sessionReplay.TextMaskingStrategy;
->>>>>>> cb79ea0b
 import com.newrelic.agent.android.stats.StatsEngine;
 import com.newrelic.agent.android.tracing.TraceMachine;
 import com.newrelic.agent.android.tracing.TracingInactiveException;
@@ -71,11 +68,7 @@
     protected static boolean started = false;
     protected static boolean isShutdown = false;
     SessionReplayActivityLifecycleCallbacks sessionReplayActivityLifecycleCallbacks;
-<<<<<<< HEAD
-    SessionReplay sessionReplay;
-=======
-
->>>>>>> cb79ea0b
+
 
     boolean loggingEnabled = true;
     int logLevel = AgentLog.INFO;
@@ -308,14 +301,6 @@
         }
 
         try {
-<<<<<<< HEAD
-            Handler uiHandler = new Handler(Looper.getMainLooper());
-
-            sessionReplay = new SessionReplay(((Application) context.getApplicationContext()), uiHandler);
-            sessionReplay.Initialize();
-            sessionReplay.startRecording();
-=======
->>>>>>> cb79ea0b
 //            sessionReplayActivityLifecycleCallbacks = new SessionReplayActivityLifecycleCallbacks();
 //            ((Application) context.getApplicationContext()).registerActivityLifecycleCallbacks(sessionReplayActivityLifecycleCallbacks);
             AgentLogManager.setAgentLog(loggingEnabled ? new AndroidAgentLog() : new NullAgentLog());
