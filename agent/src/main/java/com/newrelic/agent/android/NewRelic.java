--- conflicted
+++ resolved
@@ -1130,7 +1130,6 @@
         return HttpHeaders.getInstance().addHttpHeadersAsAttributes(headers);
     }
 
-<<<<<<< HEAD
 
     /**
      * Remote Logging API
@@ -1270,7 +1269,8 @@
                 .replace(MetricNames.TAG_NAME, "setEntityGuid"));
 
         LogReporting.setEntityGuid(guid);
-=======
+    }
+
     /**
      * Set the maximum size of the offline storage.  When the limit is reached, the agent will stop collecting offline data
      *
@@ -1281,6 +1281,5 @@
                 .replace(MetricNames.TAG_NAME, "setMaxOfflineStorageSize"));
 
         OfflineStorage.setMaxOfflineStorageSize(maxSize);
->>>>>>> 25d330d5
     }
 }