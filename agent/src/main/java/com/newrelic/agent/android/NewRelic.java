/*
 * Copyright (c) 2022-present New Relic Corporation. All rights reserved.
 * SPDX-License-Identifier: Apache-2.0
 */

package com.newrelic.agent.android;


import android.content.Context;
import android.text.TextUtils;

import com.newrelic.agent.android.agentdata.AgentDataController;
import com.newrelic.agent.android.analytics.AnalyticsAttribute;
import com.newrelic.agent.android.analytics.AnalyticsControllerImpl;
import com.newrelic.agent.android.analytics.EventListener;
import com.newrelic.agent.android.api.common.TransactionData;
import com.newrelic.agent.android.distributedtracing.DistributedTracing;
import com.newrelic.agent.android.distributedtracing.TraceContext;
import com.newrelic.agent.android.distributedtracing.TraceListener;
import com.newrelic.agent.android.harvest.Harvest;
import com.newrelic.agent.android.hybrid.StackTrace;
import com.newrelic.agent.android.hybrid.data.DataController;
import com.newrelic.agent.android.logging.AgentLog;
import com.newrelic.agent.android.logging.AgentLogManager;
import com.newrelic.agent.android.logging.AndroidAgentLog;
import com.newrelic.agent.android.logging.LogLevel;
import com.newrelic.agent.android.logging.LogReporting;
import com.newrelic.agent.android.logging.NullAgentLog;
import com.newrelic.agent.android.measurement.HttpTransactionMeasurement;
import com.newrelic.agent.android.metric.MetricNames;
import com.newrelic.agent.android.metric.MetricUnit;
import com.newrelic.agent.android.rum.AppApplicationLifeCycle;
<<<<<<< HEAD
import com.newrelic.agent.android.sessionReplay.SessionReplayActivityLifecycleCallbacks;
=======
>>>>>>> bd9cee16
import com.newrelic.agent.android.sessionReplay.TextMaskingStrategy;
import com.newrelic.agent.android.stats.StatsEngine;
import com.newrelic.agent.android.tracing.TraceMachine;
import com.newrelic.agent.android.tracing.TracingInactiveException;
import com.newrelic.agent.android.util.Constants;
import com.newrelic.agent.android.util.NetworkFailure;
import com.newrelic.agent.android.util.OfflineStorage;

import java.net.MalformedURLException;
import java.net.URL;
import java.net.URLConnection;
import java.util.HashMap;
import java.util.List;
import java.util.Map;
import java.util.Objects;


/**
 * To bootstrap the New Relic Android agent, add the following line to your
 * application's initialization (usually your main activity's onCreate callback):
 * <code>
 * NewRelic.withApplicationToken("{your mobile app token}").start(this.getApplication());
 * </code>
 */
public final class NewRelic {
    private static final String UNKNOWN_HTTP_REQUEST_TYPE = "unknown";

    private static final AgentLog log = AgentLogManager.getAgentLog();
    protected static final AgentConfiguration agentConfiguration = AgentConfiguration.getInstance();
    protected static boolean started = false;
    protected static boolean isShutdown = false;
    SessionReplayActivityLifecycleCallbacks sessionReplayActivityLifecycleCallbacks;


    boolean loggingEnabled = true;
    int logLevel = AgentLog.INFO;

    private NewRelic(String token) {
        agentConfiguration.setApplicationToken(token);
    }

    /**
     * Specifies your application token.  This is created through the New Relic application.
     */
    public static NewRelic withApplicationToken(String token) {
        return new NewRelic(token);
    }

    /**
     * Specifies the address of the New Relic data collectors.
     */
    public NewRelic usingCollectorAddress(String address) {
        StatsEngine.notice().inc(MetricNames.SUPPORTABILITY_API
                .replace(MetricNames.TAG_NAME, "usingCollectorAddress"));

        agentConfiguration.setCollectorHost(address);
        return this;
    }

    public NewRelic usingCrashCollectorAddress(String address) {
        StatsEngine.notice().inc(MetricNames.SUPPORTABILITY_API
                .replace(MetricNames.TAG_NAME, "usingCrashCollectorAddress"));

        agentConfiguration.setCrashCollectorHost(address);
        return this;
    }

    /**
     * Enables and disables agent logging.  Logging is enabled by default.
     */
    public NewRelic withLoggingEnabled(boolean enabled) {
        StatsEngine.notice().inc(MetricNames.SUPPORTABILITY_API
                .replace(MetricNames.TAG_NAME, "withLoggingEnabled/" + MetricNames.TAG_STATE)
                .replace(MetricNames.TAG_STATE, Boolean.toString(enabled)));

        this.loggingEnabled = enabled;

        return this;
    }

    /**
     * Specifies the log level.
     *
     * @param level One of:
     *              AgentLog.AUDIT
     *              AgentLog.DEBUG
     *              AgentLog.INFO
     *              AgentLog.WARNING
     *              AgentLog.ERROR
     */
    public NewRelic withLogLevel(int level) {
        StatsEngine.notice().inc(MetricNames.SUPPORTABILITY_API
                .replace(MetricNames.TAG_NAME, "withLogLevel/" + MetricNames.TAG_STATE)
                .replace(MetricNames.TAG_STATE, Integer.toString(level)));

        logLevel = level;

        return this;
    }

    /**
     * Enable custom application version strings.
     *
     * @param appVersion The custom application version string to be reported.
     */
    public NewRelic withApplicationVersion(String appVersion) {
        StatsEngine.notice().inc(MetricNames.SUPPORTABILITY_API
                .replace(MetricNames.TAG_NAME, "withApplicationVersion/" + MetricNames.TAG_STATE)
                .replace(MetricNames.TAG_STATE, appVersion));

        if (appVersion != null) {
            agentConfiguration.setCustomApplicationVersion(appVersion);
        }
        return this;
    }

    /**
     * Enable reporting of a custom application framework.
     *
     * @param applicationFramework The custom application framework to be reported.
     * @param frameworkVersion     The version of the application framework (optional).
     */
    public NewRelic withApplicationFramework(ApplicationFramework applicationFramework, final String frameworkVersion) {
        StatsEngine.notice().inc(MetricNames.SUPPORTABILITY_API
                .replace(MetricNames.TAG_NAME, "withApplicationFramework")
                .replace(MetricNames.TAG_FRAMEWORK, (applicationFramework != null ? applicationFramework.name() : "<missing>"))
                .replace(MetricNames.TAG_FRAMEWORK_VERSION, (frameworkVersion != null ? frameworkVersion : "")));

        if (applicationFramework != null) {
            agentConfiguration.setApplicationFramework(applicationFramework);
        }

        agentConfiguration.setApplicationFrameworkVersion(frameworkVersion);
        return this;
    }

    /**
     * Enable just-in-time crash reporting.
     * <p>
     * Determines whether the agent will try to upload a crash report before
     * the app terminates. Otherwise, it will be reported on the next app launch.
     * <p>
     * Default is disabled.
     *
     * @param enabled Whether to enable just-in-time crash reporting
     **/
    public NewRelic withCrashReportingEnabled(boolean enabled) {
        StatsEngine.notice().inc(MetricNames.SUPPORTABILITY_API
                .replace(MetricNames.TAG_NAME, "withCrashReportingEnabled/" + MetricNames.TAG_STATE)
                .replace(MetricNames.TAG_STATE, Boolean.toString(enabled)));

        agentConfiguration.setReportCrashes(enabled);

        return this;
    }

    /**
     * Set app launch time target activity
     */
    public NewRelic withLaunchActivityName(String className) {
        agentConfiguration.setLaunchActivityClassName(className);
        AppApplicationLifeCycle.getAgentConfiguration().setLaunchActivityClassName(className);
        StatsEngine.notice().inc(MetricNames.SUPPORTABILITY_API
                .replace(MetricNames.TAG_NAME, MetricNames.METRIC_APP_LAUNCH + MetricNames.TAG_STATE)
                .replace(MetricNames.TAG_STATE, className));

        return this;
    }

    /**
     * Enable a NewRelic feature. Supported features are:
     * <p>
     * FeatureFlag.HttpResponseBodyCapture - Capture the HTTP response body for HTTP errors.
     *
     * @param featureFlag The FeatureFlag corresponding to the feature to enable.
     */
    public static void enableFeature(FeatureFlag featureFlag) {
        StatsEngine.notice().inc(MetricNames.SUPPORTABILITY_API
                .replace(MetricNames.TAG_NAME, "enableFeature/" + MetricNames.TAG_STATE)
                .replace(MetricNames.TAG_STATE, featureFlag.name()));

        log.debug("Enable feature: " + featureFlag.name());
        FeatureFlag.enableFeature(featureFlag);
    }

    /**
     * Disable a NewRelic feature. Supported features are:
     * <p>
     * FeatureFlag.HttpResponseBodyCapture - Capture the HTTP response body for HTTP errors.
     *
     * @param featureFlag The FeatureFlag corresponding to the feature to disable.
     */
    public static void disableFeature(FeatureFlag featureFlag) {
        StatsEngine.notice().inc(MetricNames.SUPPORTABILITY_API
                .replace(MetricNames.TAG_NAME, "disableFeature/" + MetricNames.TAG_STATE)
                .replace(MetricNames.TAG_STATE, featureFlag.name()));

        log.debug("Disable feature: " + featureFlag.name());
        FeatureFlag.disableFeature(featureFlag);
    }

    /**
     * Enable custom build identifier string.
     *
     * @param buildId The application build identifier string to be reported.
     */
    public NewRelic withApplicationBuild(String buildId) {
        StatsEngine.notice().inc(MetricNames.SUPPORTABILITY_API
                .replace(MetricNames.TAG_NAME, "withApplicationBuild"));

        if (!TextUtils.isEmpty(buildId)) {
            agentConfiguration.setCustomBuildIdentifier(buildId);
        }
        return this;
    }

    /**
     * Inject a listener to Distributed Trace instrumentation.
     *
     * @param listener Implementation of Distributed Trace listener interface
     */
    public NewRelic withDistributedTraceListener(TraceListener listener) {
        StatsEngine.notice().inc(MetricNames.SUPPORTABILITY_API
                .replace(MetricNames.TAG_NAME, "withDistributedTraceListener"));

        if (FeatureFlag.featureEnabled(FeatureFlag.DistributedTracing)) {
            DistributedTracing.setDistributedTraceListener(listener);
        }
        return this;
    }

    /**
     * Override assigned random device ID with specific string
     *
     * @param deviceID String that uniquely identifies this device (40-char max).
     *                 May be empty or null.
     */
    public NewRelic withDeviceID(final String deviceID) {
        StatsEngine.notice().inc(MetricNames.SUPPORTABILITY_API
                .replace(MetricNames.TAG_NAME, "withDeviceID"));
        agentConfiguration.setDeviceID(deviceID);
        return this;
    }

    /**
     * Starts the agent.  Be sure to call this, otherwise the agent won't do anything!
     *
     * @param context The application context
     */
    public void start(Context context) {
        StatsEngine.notice().inc(MetricNames.SUPPORTABILITY_API
                .replace(MetricNames.TAG_NAME, "start"));


        if (isShutdown) {
            log.error("NewRelic agent has shut down, relaunch your application to restart the agent.");
            return;
        }

        if (started) {
            log.debug("NewRelic is already running.");
            return;
        }

        try {
//            sessionReplayActivityLifecycleCallbacks = new SessionReplayActivityLifecycleCallbacks();
//            ((Application) context.getApplicationContext()).registerActivityLifecycleCallbacks(sessionReplayActivityLifecycleCallbacks);
            AgentLogManager.setAgentLog(loggingEnabled ? new AndroidAgentLog() : new NullAgentLog());
            log.setLevel(logLevel);

            boolean instantApp = InstantApps.isInstantApp(context);

            if (instantApp || isInstrumented()) {
                AndroidAgentImpl.init(context, agentConfiguration);
                started = true;

                if (log.getLevel() >= AgentLog.DEBUG) {
                    StackTraceElement[] stack = Thread.currentThread().getStackTrace();
                    // the frame we're looking for is 3 levels up from current
                    if (stack.length > 3) {
                        StackTraceElement elem = stack[3];
                        log.debug("Agent started from " + elem.getClassName() + "." + elem.getMethodName() + ":" + elem.getLineNumber());
                    }
                }

            } else {
                logRecourse();
            }
        } catch (Throwable e) {
            log.error("Error occurred while starting the New Relic agent!", e);
            logRecourse();
        }
    }

    private void logRecourse() {
        log.error("Failed to detect New Relic instrumentation. " +
                "The current runtime variant may be excluded from instrumentation, " +
                "or instrumentation failed during your build process. " +
                "Please visit http://support.newrelic.com.");
    }

    /**
     * Check if the agent is currently running.
     *
     * @return true if the agent is running.
     */
    public static boolean isStarted() {
        return started;
    }

    /**
     * Shut down the agent until the app is restarted or start() is called.
     */
    public static void shutdown() {
        //Clear StatsEngine and only add shutdown metric
        StatsEngine.reset();
        StatsEngine.notice().inc(MetricNames.SUPPORTABILITY_API
                .replace(MetricNames.TAG_NAME, "shutdown"));

        if (started) {
            try {
                isShutdown = true;
                Agent.getImpl().stop();
            } finally {
                Agent.setImpl(NullAgentImpl.instance);
                started = false;
                log.warn("Agent is shut down.");
            }
        }
    }

    /*
     * This method is used to test if instrumentation was run successfully at
     * compile time. If successful, this method will simply be re-written to
     * return true.
     */
    private boolean isInstrumented() {
        log.info("isInstrumented: checking for Mono instrumentation flag - " + Agent.getMonoInstrumentationFlag());
        return Agent.getMonoInstrumentationFlag().equals("YES");
    }

    /****** Public APIs ******/

    /** Interaction traces **/

    /**
     * Starts tracing a custom interaction from an arbitrary point within the client app.
     * Note that slashes will be converted to periods in the name.
     *
     * @param actionName The name for this custom interaction trace.
     * @return The id of the interaction.
     */
    public static String startInteraction(String actionName) {
        checkNull(actionName, "startInteraction: actionName must be an action/method name.");
        log.debug("NewRelic.startInteraction invoked with actionName: " + actionName);

        TraceMachine.startTracing(actionName.replace("/", "."), true, FeatureFlag.featureEnabled(FeatureFlag.InteractionTracing));

        try {
            return TraceMachine.getActivityTrace().getId();
        } catch (TracingInactiveException e) {
            return null;
        }
    }

    /**
     * Starts tracing an interaction from an arbitrary point within an Activity.  Note that slashes
     * will be converted to periods in the name.
     *
     * @param activityContext The current Activity object.
     * @param actionName      The name for this custom interaction trace.  It will appear
     *                        as ActivityClassname#actionName.
     * @return The id of the interaction.
     */
    public static String startInteraction(Context activityContext, String actionName) {
        StatsEngine.notice().inc(MetricNames.SUPPORTABILITY_DEPRECATED
                .replace(MetricNames.TAG_NAME, "startInteraction"));

        checkNull(activityContext, "startInteraction: context must be an Activity instance.");
        checkNull(actionName, "startInteraction: actionName must be an action/method name.");

        log.debug("NewRelic.startInteraction invoked with actionName: " + actionName);

        TraceMachine.startTracing(activityContext.getClass().getSimpleName() + "#" + actionName.replace("/", "."), false, FeatureFlag.featureEnabled(FeatureFlag.InteractionTracing));

        try {
            return TraceMachine.getActivityTrace().getId();
        } catch (TracingInactiveException e) {
            return null;
        }
    }

    /**
     * Ends an interaction trace.  This has no effect if no trace is currently running.
     *
     * @param id The id of the interaction you wish to end.  This ensures one doesn't end a new
     *           interaction started more recently.
     */
    public static void endInteraction(String id) {
        StatsEngine.notice().inc(MetricNames.SUPPORTABILITY_API
                .replace(MetricNames.TAG_NAME, "endInteraction"));

        log.debug("NewRelic.endInteraction invoked. id: " + id);
        TraceMachine.endTrace(id);
    }

    /**
     * Sets and thus overrides the default interaction name derived from the current Activity class
     * name.  Make sure to call this at the beginning of your Activity's onCreate() method to ensure
     * it propagates to all subsequent trace segments.
     *
     * @param name The new name for this interaction.
     */
    public static void setInteractionName(String name) {
        StatsEngine.notice().inc(MetricNames.SUPPORTABILITY_API
                .replace(MetricNames.TAG_NAME, "setInteractionName"));

        TraceMachine.setRootDisplayName(name);
    }

    /**
     * Starts tracing a method interaction from an arbitrary point within an Activity.
     * Note that slashes will be converted to periods in the name.
     *
     * @param actionName The name for this custom method interaction trace.
     */
    public static void startMethodTrace(String actionName) {
        StatsEngine.notice().inc(MetricNames.SUPPORTABILITY_API
                .replace(MetricNames.TAG_NAME, "startMethodTrace"));

        checkNull(actionName, "startMethodTrace: actionName must be an action/method name.");
        TraceMachine.enterMethod(actionName);
    }

    /**
     * Ends an interaction trace.  This has no effect if no trace is currently running.
     **/
    public static void endMethodTrace() {
        StatsEngine.notice().inc(MetricNames.SUPPORTABILITY_API
                .replace(MetricNames.TAG_NAME, "endMethodTrace"));

        log.debug("NewRelic.endMethodTrace invoked.");
        TraceMachine.exitMethod();
    }


    /**
     * Custom metrics
     */
    public static void recordMetric(String name, String category, int count, double totalValue, double exclusiveValue, MetricUnit countUnit, MetricUnit valueUnit) {
        StatsEngine.notice().inc(MetricNames.SUPPORTABILITY_API
                .replace(MetricNames.TAG_NAME, "recordMetric"));

        if (log.getLevel() == AgentLog.AUDIT) {
            StringBuilder logString = new StringBuilder();
            log.audit(logString.append("NewRelic.recordMetric invoked for name ").append(name).append(", category: ").append(category)
                    .append(", count: ").append(count).append(", totalValue ").append(totalValue).append(", exclusiveValue: ").append(exclusiveValue)
                    .append(", countUnit: ").append(countUnit).append(", valueUnit: ").append(valueUnit).toString());
        }

        checkNull(category, "recordMetric: category must not be null. If no MetricCategory is applicable, use MetricCategory.NONE.");
        checkEmpty(name, "recordMetric: name must not be empty.");

        if (!checkNegative(count, "recordMetric: count must not be negative.")) {
            Measurements.addCustomMetric(name, category, count, totalValue, exclusiveValue, countUnit, valueUnit);
        }
    }

    public static void recordMetric(String name, String category, double value) {
        recordMetric(name, category, 1, value, value, null, null);
    }

    public static void recordMetric(String name, String category) {
        recordMetric(name, category, 1f);
    }


    /**
     * Network Requests
     */

    /**
     * Record HTTP transaction passing arguments as a map of attributes
     *
     * @param attributes Map of attributes
     */
    @SuppressWarnings("unchecked")
    public static void noticeHttpTransaction(Map<String, Object> attributes) {

        StatsEngine.notice().inc(MetricNames.SUPPORTABILITY_API
                .replace(MetricNames.TAG_NAME, "noticeHttpTransaction(Map Attribute)"));
        try {
            noticeHttpTransaction(
                    (String) attributes.get("url"),
                    (String) attributes.get("httpMethod"),
                    Integer.parseInt((String) attributes.get("statusCode")),
                    Long.parseLong((String) attributes.get("startTimeMs")),
                    Long.parseLong((String) attributes.get("endTimeMs")),
                    Long.parseLong((String) attributes.get("bytesSent")),
                    Long.parseLong((String) attributes.get("bytesReceived")),
                    (String) attributes.get("responseBody"),
                    null,
                    (String) attributes.get("appData"),
                    (Map<String, Object>) attributes.get("traceAttributes"));

        } catch (NumberFormatException e) {
            log.error(e.getMessage());
            recordHandledException(e);
        }
    }

    public static void noticeHttpTransaction(String url, String httpMethod, int statusCode, long startTimeMs, long endTimeMs, long bytesSent, long bytesReceived) {
        _noticeHttpTransaction(url, httpMethod, statusCode, startTimeMs, endTimeMs, bytesSent, bytesReceived, null, null, null);
    }

    public static void noticeHttpTransaction(String url, String httpMethod, int statusCode, long startTimeMs, long endTimeMs, long bytesSent, long bytesReceived, String responseBody) {
        _noticeHttpTransaction(url, httpMethod, statusCode, startTimeMs, endTimeMs, bytesSent, bytesReceived, responseBody, null, null);
    }

    public static void noticeHttpTransaction(String url, String httpMethod, int statusCode, long startTimeMs, long endTimeMs, long bytesSent, long bytesReceived, String responseBody, Map<String, String> params) {
        _noticeHttpTransaction(url, httpMethod, statusCode, startTimeMs, endTimeMs, bytesSent, bytesReceived, responseBody, params, null);
    }

    public static void noticeHttpTransaction(String url, String httpMethod, int statusCode, long startTimeMs, long endTimeMs, long bytesSent, long bytesReceived, String responseBody, Map<String, String> params, String appData) {
        _noticeHttpTransaction(url, httpMethod, statusCode, startTimeMs, endTimeMs, bytesSent, bytesReceived, responseBody, params, appData);
    }

    public static void noticeHttpTransaction(String url, String httpMethod, int statusCode, long startTimeMs, long endTimeMs, long bytesSent, long bytesReceived, String responseBody, Map<String, String> params, URLConnection urlConnection) {
        if (urlConnection != null) {
            final String header = urlConnection.getHeaderField(Constants.Network.CROSS_PROCESS_ID_HEADER);

            if (header != null && header.length() > 0) {
                _noticeHttpTransaction(url, httpMethod, statusCode, startTimeMs, endTimeMs, bytesSent, bytesReceived, responseBody, params, header);
                return;
            }
        }

        _noticeHttpTransaction(url, httpMethod, statusCode, startTimeMs, endTimeMs, bytesSent, bytesReceived, responseBody, params, null);
    }

    static void _noticeHttpTransaction(String url, String httpMethod, int statusCode, long startTimeMs, long endTimeMs, long bytesSent, long bytesReceived, String responseBody, Map<String, String> params, String appData) {
        noticeHttpTransaction(url, httpMethod, statusCode, startTimeMs, endTimeMs, bytesSent, bytesReceived, responseBody, params, appData, null);
    }

    public static void noticeHttpTransaction(
            String url,
            String httpMethod,
            int statusCode,
            long startTimeMs,
            long endTimeMs,
            long bytesSent,
            long bytesReceived,
            String responseBody,
            Map<String, String> params,
            String appData,
            Map<String, Object> traceAttributes) {

        checkEmpty(url, "noticeHttpTransaction: url must not be empty.");
        checkEmpty(httpMethod, "noticeHttpTransaction: httpMethod must not be empty.");

        try {
            new URL(url);
        } catch (MalformedURLException e) {
            throw new IllegalArgumentException("noticeHttpTransaction: URL is malformed: " + url);
        }

        float totalTime = endTimeMs - startTimeMs;

        if (!checkNegative((int) totalTime, "noticeHttpTransaction: the startTimeMs is later than the endTimeMs, resulting in a negative total time.")) {

            // Convert to fractional seconds.
            totalTime /= 1000.0;

            TransactionData transactionData = new TransactionData(url, httpMethod, Agent.getActiveNetworkCarrier(),
                    totalTime, statusCode, 0, bytesSent, bytesReceived, appData, Agent.getActiveNetworkWanType(), null,
                    responseBody, params, traceAttributes);

            TaskQueue.queue(new HttpTransactionMeasurement(transactionData));
        }
    }

    /**
     * Network Failures
     */

    /**
     * Record network failure passing arguments as a map of attributes
     *
     * @param attributes
     */
    @SuppressWarnings({"unchecked", "rawtypes"})
    public static void noticeNetworkFailure(Map<String, Object> attributes) {

        StatsEngine.notice().inc(MetricNames.SUPPORTABILITY_API
                .replace(MetricNames.TAG_NAME, "noticeNetworkFailure(Map Attribute)"));
        try {
            noticeNetworkFailure(
                    (String) attributes.get("url"),
                    (String) attributes.get("httpMethod"),
                    Long.parseLong((String) attributes.get("startTimeMs")),
                    Long.parseLong((String) attributes.get("endTimeMs")),
                    NetworkFailure.fromErrorCode(Integer.parseInt((String) attributes.get("errorCode"))),
                    (String) attributes.get("message"),
                    (Map<String, Object>) attributes.get("traceAttributes"));

        } catch (NumberFormatException e) {
            log.error(e.getMessage());
            recordHandledException(e);
        }
    }

    public static void noticeNetworkFailure(String url, String httpMethod, long startTime, long endTime, NetworkFailure failure, String message) {
        noticeNetworkFailure(url, httpMethod, startTime, endTime, failure, message, null);
    }

    public static void noticeNetworkFailure(String url, String httpMethod, long startTime, long endTime, NetworkFailure failure) {
        noticeNetworkFailure(url, httpMethod, startTime, endTime, failure, "", null);
    }

    public static void noticeNetworkFailure(String url, String httpMethod, long startTime, long endTime, Exception e) {
        checkEmpty(url, "noticeHttpException: url must not be empty.");

        NetworkFailure failure = NetworkFailure.exceptionToNetworkFailure(e);
        noticeNetworkFailure(url, httpMethod, startTime, endTime, failure, e.getMessage());
    }

    /**
     * Deprecated Network Failure methods (no httpMethod)
     */
    @Deprecated
    public static void noticeNetworkFailure(String url, long startTime, long endTime, NetworkFailure failure) {
        noticeNetworkFailure(url, UNKNOWN_HTTP_REQUEST_TYPE, startTime, endTime, failure);
    }

    @Deprecated
    public static void noticeNetworkFailure(String url, long startTime, long endTime, Exception e) {
        noticeNetworkFailure(url, UNKNOWN_HTTP_REQUEST_TYPE, startTime, endTime, e);
    }

    public static void noticeNetworkFailure(String url,
                                            String httpMethod,
                                            long startTimeMs,
                                            long endTimeMs,
                                            NetworkFailure failure,
                                            String message, Map<String, Object> traceAttributes) {

        StatsEngine.notice().inc(MetricNames.SUPPORTABILITY_API
                .replace(MetricNames.TAG_NAME, "_noticeNetworkFailure"));

        float totalTime = endTimeMs - startTimeMs;

        if (!checkNegative((int) totalTime, "_noticeNetworkFailure: the startTimeMs is later than the endTimeMs, resulting in a negative total time.")) {

            // Convert to fractional seconds.
            totalTime /= 1000.0f;

            Map<String, String> params = new HashMap<String, String>();
            params.put(Constants.Transactions.CONTENT_LENGTH, "0");
            params.put(Constants.Transactions.CONTENT_TYPE, "text/html");

            TransactionData transactionData = new TransactionData(url, httpMethod, Agent.getActiveNetworkCarrier(),
                    totalTime, NetworkFailure.Unknown.getErrorCode(), failure.getErrorCode(),
                    0, 0, null, Agent.getActiveNetworkWanType(), null, message, params, traceAttributes);

            TaskQueue.queue(new HttpTransactionMeasurement(transactionData));
        }
    }

    /**
     * Create a trace context in preparation for un-instrumented network transactions and errors.
     * Clients should use the headers provided by the trace context:
     * <p>
     * TraceContext traceContext = TraceContext.createTraceContext(null);
     * Set<TraceHeader> headers = traceContext.getHeaders();
     * for(Iterator<TraceHeader> it = headers.iterator(); it.hasNext(); ) {
     * TraceHeader header = it.next();
     * header.getHeaderName();
     * header.getHeaderValue();
     * }
     * <p>
     * The use traceContext when recording the transaction in static
     * noticeHttpTransaction/noticeNetworkFailure methods that take TraceContext as parameter.
     *
     * @param requestAttributes
     * @return Set<TraceHeader> containing all headers used by trace context.
     */
    public static TraceContext noticeDistributedTrace(Map<String, String> requestAttributes) {

        StatsEngine.notice().inc(MetricNames.SUPPORTABILITY_API
                .replace(MetricNames.TAG_NAME, "noticeDistributedTrace"));

        return TraceContext.createTraceContext(requestAttributes);
    }


    /* Utility methods */

    private static void checkNull(Object object, String message) {
        if (object == null) {
            throw new IllegalArgumentException(message);
        }
    }

    private static void checkEmpty(String string, String message) {
        checkNull(string, message);

        if (string.isEmpty()) {
            throw new IllegalArgumentException(message);
        }
    }

    private static boolean checkNegative(int number, String message) {
        if (number < 0) {
            log.error(message);
            if (FeatureFlag.featureEnabled(FeatureFlag.HandledExceptions)) {
                NewRelic.recordHandledException(new RuntimeException(message));
            }
            return true;
        }
        return false;
    }

    /**
     * Crashes the currently running app for crash reporting demonstration purposes.
     */
    public static void crashNow() {
        StatsEngine.notice().inc(MetricNames.SUPPORTABILITY_API
                .replace(MetricNames.TAG_NAME, "crashNow"));

        crashNow("This is a demonstration crash courtesy of New Relic");
    }

    /**
     * Crashes the currently running app for crash reporting demonstration purposes with a message.
     *
     * @param message The message with which to crash.
     */
    public static void crashNow(String message) {
        StatsEngine.notice().inc(MetricNames.SUPPORTABILITY_API
                .replace(MetricNames.TAG_NAME, "crashNow(String)"));

        throw new RuntimeException(message);
    }


    /**
     * Sets a string attribute value.
     *
     * @param name  The attribute name
     * @param value The string attribute value
     * @return true if successful, false if the operation did not complete as anticipated.
     */
    public static boolean setAttribute(String name, String value) {
        StatsEngine.notice().inc(MetricNames.SUPPORTABILITY_API
                .replace(MetricNames.TAG_NAME, "setAttribute(String,String)"));
        return AnalyticsControllerImpl.getInstance().setAttribute(name, value);
    }

    /**
     * Sets a numeric float attribute value.
     *
     * @param name  The attribute name
     * @param value The float attribute value
     * @return true if successful, false if the operation did not complete as anticipated.
     */
    public static boolean setAttribute(String name, double value) {
        StatsEngine.notice().inc(MetricNames.SUPPORTABILITY_API
                .replace(MetricNames.TAG_NAME, "setAttribute(String,double)"));
        return AnalyticsControllerImpl.getInstance().setAttribute(name, value);
    }

    /**
     * Sets a boolean attribute value.
     *
     * @param name  The attribute name
     * @param value The boolean attribute value
     * @return true if successful, false if the operation did not complete as anticipated.
     */
    public static boolean setAttribute(String name, boolean value) {
        StatsEngine.notice().inc(MetricNames.SUPPORTABILITY_API
                .replace(MetricNames.TAG_NAME, "setAttribute(String,boolean)"));
        return AnalyticsControllerImpl.getInstance().setAttribute(name, value);
    }

    /**
     * Increments the value of an attribute.
     *
     * @param name The attribute name
     * @return true if successful, false if the operation did not complete as anticipated.
     */
    public static boolean incrementAttribute(String name) {
        StatsEngine.notice().inc(MetricNames.SUPPORTABILITY_API
                .replace(MetricNames.TAG_NAME, "incrementAttribute(String)"));
        return AnalyticsControllerImpl.getInstance().incrementAttribute(name, 1.00f);
    }

    /**
     * Increments the value of an attribute by a specified amount.
     *
     * @param name  The attribute name
     * @param value Amount by which to increment the value
     * @return true if successful, false if the operation did not complete as anticipated.
     */
    public static boolean incrementAttribute(String name, double value) {
        StatsEngine.notice().inc(MetricNames.SUPPORTABILITY_API
                .replace(MetricNames.TAG_NAME, "incrementAttribute(String, double)"));
        return AnalyticsControllerImpl.getInstance().incrementAttribute(name, value);
    }

    /**
     * Removes an attribute.
     *
     * @param name The attribute name
     * @return true if successful, false if the operation did not complete as anticipated.
     */
    public static boolean removeAttribute(String name) {
        StatsEngine.notice().inc(MetricNames.SUPPORTABILITY_API
                .replace(MetricNames.TAG_NAME, "removeAttribute"));
        return AnalyticsControllerImpl.getInstance().removeAttribute(name);
    }

    /**
     * Removes all accumulated attributes.
     *
     * @return true if successful, false if the operation did not complete as anticipated.
     */

    public static boolean removeAllAttributes() {
        StatsEngine.notice().inc(MetricNames.SUPPORTABILITY_API
                .replace(MetricNames.TAG_NAME, "removeAllAttribute"));

        return AnalyticsControllerImpl.getInstance().removeAllAttributes();
    }

    /**
     * Sets a user ID attribute.
     *
     * @param userId The user ID as string value
     * @return true if userId attribute as created or updated.
     */
    public static boolean setUserId(String userId) {
        StatsEngine.notice().inc(MetricNames.SUPPORTABILITY_API
                .replace(MetricNames.TAG_NAME, "setUserId"));
        Runnable harvest = () -> {
            final AnalyticsControllerImpl controller = AnalyticsControllerImpl.getInstance();
            final AnalyticsAttribute userIdAttr = controller.getAttribute(AnalyticsAttribute.USER_ID_ATTRIBUTE);

            if (userIdAttr != null) {
                if (!Objects.equals(userIdAttr.getStringValue(), userId)) {
                    Harvest.harvestNow(true, true);// call non-blocking harvest
                    controller.getAttribute(AnalyticsAttribute.SESSION_ID_ATTRIBUTE)
                            .setStringValue(agentConfiguration.provideSessionId())  // start a new session
                            .setPersistent(false);
                    // remove session duration and user id attributes
                    controller.removeAttribute(AnalyticsAttribute.SESSION_DURATION_ATTRIBUTE);
                    if (userId == null || userId.isEmpty()) {
                        controller.removeAttribute(AnalyticsAttribute.USER_ID_ATTRIBUTE);
                    }

                }
            }
            controller.setAttribute(AnalyticsAttribute.USER_ID_ATTRIBUTE, userId);
        };
        harvest.run();
        return true;
    }

    /**
     * Records a custom analytic event with a specified eventType.
     *
     * @param eventType       The name of the custom event type to be recorded. The name should be
     *                        comprised of alphanumeric, ' ', '.', ':', or '_' characters.
     * @param eventAttributes A map of key-value pairs holding the event attributes.  The values must
     *                        be of type String, Double, or Boolean.
     * @return Returns true if the event was successfully recorded
     */
    public static boolean recordCustomEvent(String eventType, Map<String, Object> eventAttributes) {
        StatsEngine.notice().inc(MetricNames.SUPPORTABILITY_API
                .replace(MetricNames.TAG_NAME, "recordCustomEvent"));

        HashMap<String, Object> customEventAttributes;
        if (null == eventAttributes) {
            customEventAttributes = new HashMap<>();
        } else {
            customEventAttributes = new HashMap<>(eventAttributes);
        }

        return AnalyticsControllerImpl.getInstance().recordCustomEvent(eventType, customEventAttributes);
    }

    /**
     * Records a custom analytic event with a specified eventType and name.
     *
     * @param eventType       The name of the custom event type to be recorded. The name should be
     *                        comprised of alphanumeric, ' ', '.', ':', or '_' characters.
     * @param eventName       The name of the custom event to be recorded.
     * @param eventAttributes A map of key-value pairs holding the event attributes.  The values must
     *                        be of type String, Double, or Boolean.
     */
    public static boolean recordCustomEvent(String eventType, String eventName, Map<String, Object> eventAttributes) {
        HashMap<String, Object> customEventAttributes;

        if (null == eventAttributes) {
            customEventAttributes = new HashMap<>();
        } else {
            customEventAttributes = new HashMap<>(eventAttributes);
        }
        if (eventName != null && !eventName.isEmpty()) {
            customEventAttributes.put(AnalyticsAttribute.EVENT_NAME_ATTRIBUTE, eventName);
        }
        return recordCustomEvent(eventType, customEventAttributes);
    }

    /**
     * Records a MobileBreadcrumb event with a given name
     *
     * @param breadcrumbName Name of the breadcrumb to be recorded as a MobileBreadcrumb event.
     *                       The name should be comprised of alphanumeric, ' ', '.', ':', or '_' characters.
     * @return Returns true if the MobileBreadcrumb was successfully recorded
     */
    public static boolean recordBreadcrumb(String breadcrumbName) {
        return recordBreadcrumb(breadcrumbName, null);
    }


    /**
     * Records a MobileBreadcrumb event with a given name, and a map of key values
     *
     * @param breadcrumbName Name of the breadcrumb to be recorded as a MobileBreadcrumb event.
     *                       The name should be comprised of alphanumeric, ' ', '.', ':', or '_' characters.
     * @param attributes     A map of key-value pairs holding the event attributes. The values must
     *                       be of type String, Double, or Boolean.
     * @return Returns true if the MobileBreadcrumb was successfully recorded
     */
    public static boolean recordBreadcrumb(String breadcrumbName, Map<String, Object> attributes) {
        StatsEngine.notice().inc(MetricNames.SUPPORTABILITY_API
                .replace(MetricNames.TAG_NAME, "recordBreadcrumb"));

        HashMap<String, Object> breadcrumbAttributes;
        if (null == attributes) {
            breadcrumbAttributes = new HashMap<>();
        } else {
            breadcrumbAttributes = new HashMap<>(attributes);
        }
        if (breadcrumbName != null && !breadcrumbName.isEmpty()) {
            breadcrumbAttributes.put(AnalyticsAttribute.EVENT_NAME_ATTRIBUTE, breadcrumbName);
        }
        return AnalyticsControllerImpl.getInstance().recordBreadcrumb(breadcrumbName, breadcrumbAttributes);
    }

    /**
     * Records a handled exception.
     *
     * @param exception Exception
     * @return Returns true if the exception was queued for delivery
     */
    public static boolean recordHandledException(Exception exception) {
        return recordHandledException(exception, null);
    }

    /**
     * Records a handled exception.
     *
     * @param exception           Exception
     * @param exceptionAttributes A map of key-value pairs containing optional exception attributes.
     *                            The values must be of type String, Double, or Boolean.
     * @return Returns true if the exception was queued for delivery
     */
    public static boolean recordHandledException(Exception exception, Map<String, Object> exceptionAttributes) {
        StatsEngine.notice().inc(MetricNames.SUPPORTABILITY_API
                .replace(MetricNames.TAG_NAME, "recordHandledException"));

        HashMap<String, Object> handledExceptionAttributes;
        if (null == exceptionAttributes) {
            handledExceptionAttributes = new HashMap<>();
        } else {
            handledExceptionAttributes = new HashMap<>(exceptionAttributes);
        }

        return recordHandledException((Throwable) exception, handledExceptionAttributes);
    }

    /**
     * Records a throwable exception.
     *
     * @param throwable Throwable class instance
     * @return Returns true if the exception was queued for delivery
     */
    public static boolean recordHandledException(Throwable throwable) {
        return recordHandledException(throwable, null);
    }

    /**
     * Records a throwable exception.
     *
     * @param throwable  Throwable class instance
     * @param attributes A map of key-value pairs containing optional exception attributes.
     *                   The values must be of type String, Double, or Boolean.
     * @return Returns true if the exception was queued for delivery
     */
    public static boolean recordHandledException(Throwable throwable, Map<String, Object> attributes) {
        StatsEngine.notice().inc(MetricNames.SUPPORTABILITY_API
                .replace(MetricNames.TAG_NAME, "recordThrowable"));

        HashMap<String, Object> handledExceptionAttributes;
        if (null == attributes) {
            handledExceptionAttributes = new HashMap<>();
        } else {
            handledExceptionAttributes = new HashMap<>(attributes);
        }

        return AgentDataController.sendAgentData(throwable, handledExceptionAttributes);
    }

    /**
     * Set the maximum size of the event buffer.  When the limit is reached, the agent will transmit
     * the queue contents on the next harvest cycle.
     *
     * @param maxSize Maximum event buffer size
     */
    public static void setMaxEventPoolSize(int maxSize) {
        StatsEngine.notice().inc(MetricNames.SUPPORTABILITY_API
                .replace(MetricNames.TAG_NAME, "setMaxEventPoolSize"));

        AnalyticsControllerImpl.getInstance().setMaxEventPoolSize(maxSize);
    }

    /**
     * Sets the maximum time (in seconds) that the agent will store events in memory.
     * Once the oldest event in the queue exceeds this age, the entire queue will be transmitted
     * on the following harvest cycle.
     *
     * @param maxBufferTimeInSec Maximum Buffer time in seconds
     */
    public static void setMaxEventBufferTime(int maxBufferTimeInSec) {
        StatsEngine.notice().inc(MetricNames.SUPPORTABILITY_API
                .replace(MetricNames.TAG_NAME, "setMaxEventBufferTime"));

        AnalyticsControllerImpl.getInstance().setMaxEventBufferTime(maxBufferTimeInSec);
    }

    /**
     * Set callback interface to be invoked at key times by the event manager
     *
     * @param eventListener implementation
     */
    public static void setEventListener(EventListener eventListener) {
        StatsEngine.notice().inc(MetricNames.SUPPORTABILITY_API
                .replace(MetricNames.TAG_NAME, "setEventListener"));

        AnalyticsControllerImpl.getInstance().getEventManager().setEventListener(eventListener);
    }

    /**
     * Returns the ID for the current session.
     *
     * @return the current session ID.
     */
    public static String currentSessionId() {
        StatsEngine.notice().inc(MetricNames.SUPPORTABILITY_API
                .replace(MetricNames.TAG_NAME, "currentSessionId"));

        return agentConfiguration.getSessionID();
    }

    /**
     * Records a JSError exception.
     *
     * @param stackTrace Stack trace of the exception
     */
    public static boolean recordJSErrorException(StackTrace stackTrace) {
        return DataController.sendAgentData(stackTrace);
    }

    /**
     * Adds a set of request header instrumentation targets
     *
     * @param headers
     * @return true
     */
    public static boolean addHTTPHeadersTrackingFor(List<String> headers) {
        return HttpHeaders.getInstance().addHttpHeadersAsAttributes(headers);
    }


    /**
     * Remote Logging API
     */
    public static void logInfo(String message) {
        StatsEngine.notice().inc(MetricNames.SUPPORTABILITY_API
                .replace(MetricNames.TAG_NAME, "log/" + MetricNames.TAG_STATE)
                .replace(MetricNames.TAG_STATE, LogLevel.INFO.name()));

        LogReporting.getLogger().log(LogLevel.INFO, message);
    }

    public static void logWarning(String message) {
        StatsEngine.notice().inc(MetricNames.SUPPORTABILITY_API
                .replace(MetricNames.TAG_NAME, "log/" + MetricNames.TAG_STATE)
                .replace(MetricNames.TAG_STATE, LogLevel.WARN.name()));

        LogReporting.getLogger().log(LogLevel.WARN, message);
    }

    public static void logDebug(String message) {
        StatsEngine.notice().inc(MetricNames.SUPPORTABILITY_API
                .replace(MetricNames.TAG_NAME, "log/" + MetricNames.TAG_STATE)
                .replace(MetricNames.TAG_STATE, LogLevel.DEBUG.name()));

        LogReporting.getLogger().log(LogLevel.DEBUG, message);
    }

    public static void logVerbose(String message) {
        StatsEngine.notice().inc(MetricNames.SUPPORTABILITY_API
                .replace(MetricNames.TAG_NAME, "log/" + MetricNames.TAG_STATE)
                .replace(MetricNames.TAG_STATE, LogLevel.VERBOSE.name()));

        LogReporting.getLogger().log(LogLevel.VERBOSE, message);
    }

    public static void logError(String message) {
        StatsEngine.notice().inc(MetricNames.SUPPORTABILITY_API
                .replace(MetricNames.TAG_NAME, "log/" + MetricNames.TAG_STATE)
                .replace(MetricNames.TAG_STATE, LogLevel.ERROR.name()));

        LogReporting.getLogger().log(LogLevel.ERROR, message);
    }

    /**
     * Remote Logging API
     *
     * @param logLevel defined in LogLevel as enum
     * @param message  log message
     */
    public static void log(LogLevel logLevel, String message) {
        StatsEngine.notice().inc(MetricNames.SUPPORTABILITY_API
                .replace(MetricNames.TAG_NAME, "log/" + MetricNames.TAG_STATE)
                .replace(MetricNames.TAG_STATE, logLevel.name()));

        if (LogReporting.isLevelEnabled(logLevel)) {
            LogReporting.getLogger().log(logLevel, message);
        }
    }

    /**
     * Log a Json-encoded log message constructed from a passed message and Throwable
     *
     * @param logLevel  Log level as enum
     * @param message   log message
     * @param throwable Throwable class instance
     */
    public static void logThrowable(LogLevel logLevel, String message, Throwable throwable) {
        StatsEngine.notice().inc(MetricNames.SUPPORTABILITY_API
                .replace(MetricNames.TAG_NAME, "logThrowable/" + MetricNames.TAG_STATE)
                .replace(MetricNames.TAG_STATE, logLevel.name()));

        if (LogReporting.isLevelEnabled(logLevel)) {
            LogReporting.getLogger().logThrowable(logLevel, message, throwable);
        }
    }

    /**
     * Log a Json-encoded log message constructed from a passed attribute map
     * The attribute keys should not override NR reserved attribute names,
     * defined [here](https://source.datanerd.us/agents/agent-specs/blob/main/Application-Logging.md#log-record-attributes)
     *
     * @param attributes A map of key-value pairs containing optional exception attributes.
     *                   The values must be of type String, Double, or Boolean.
     *                   {"logLevel": xxx, //set a default value if not provided
     *                   "message": xxx, //optional
     *                   }
     */
    public static void logAttributes(Map<String, Object> attributes) {
        attributes = LogReporting.validator.validate(attributes);

        final String level = String.valueOf(attributes.getOrDefault("level", LogLevel.NONE.toString()));
        final LogLevel logLevel = LogLevel.valueOf(level.toUpperCase());

        StatsEngine.notice().inc(MetricNames.SUPPORTABILITY_API
                .replace(MetricNames.TAG_NAME, "logAttributes/" + MetricNames.TAG_STATE)
                .replace(MetricNames.TAG_STATE, logLevel.name()));

        if (LogReporting.isLevelEnabled(LogLevel.valueOf(level.toUpperCase()))) {
            LogReporting.getLogger().logAttributes(attributes);
        }
    }

    /**
     * Log a Json-encoded log message constructed from a passed throwable and attribute map
     *
     * @param throwable  Throwable class instance
     * @param attributes A map of key-value pairs containing optional exception attributes.
     *                   The values must be of type String, Double, or Boolean.
     *                   {"logLevel": xxx, //set a default value if not provided
     *                   "message": xxx, //optional
     *                   }
     */
    public static void logAll(Throwable throwable, Map<String, Object> attributes) {
        attributes = LogReporting.validator.validate(attributes);

        final String level = String.valueOf(attributes.getOrDefault("level", LogLevel.NONE.toString()));
        final LogLevel logLevel = LogLevel.valueOf(level.toUpperCase());

        StatsEngine.notice().inc(MetricNames.SUPPORTABILITY_API
                .replace(MetricNames.TAG_NAME, "logAll/" + MetricNames.TAG_STATE)
                .replace(MetricNames.TAG_STATE, logLevel.name()));

        if (LogReporting.isLevelEnabled(logLevel)) {
            throwable = LogReporting.validator.validate(throwable);
            LogReporting.getLogger().logAll(throwable, attributes);
        }
    }

    /**
     * Set the maximum size of the offline storage.  When the limit is reached, the agent will stop collecting offline data
     *
     * @param maxSize The maximum size of the offline storage
     */
    public static void setMaxOfflineStorageSize(int maxSize) {
        StatsEngine.notice().inc(MetricNames.SUPPORTABILITY_API
                .replace(MetricNames.TAG_NAME, "setMaxOfflineStorageSize"));

        OfflineStorage.setMaxOfflineStorageSize(maxSize);
    }

    /**
     * Sets the text masking strategy for session replay.
     * <p>
     * This controls how text is masked in captured screens:
     * <ul>
     *   <li>MASK_ALL_TEXT: Masks all text in the application, regardless of source or context</li>
     *   <li>MASK_USER_INPUT_TEXT: Only masks text that was input by the user (e.g., text fields, search bars)</li>
     *   <li>MASK_NO_TEXT: No masking is applied, all text is captured as-is</li>
     * </ul>
     *
     * @param strategy The text masking strategy to apply
     * @return true if the strategy was successfully set
     */
    public static boolean setSessionReplayTextMaskingStrategy(TextMaskingStrategy strategy) {
        StatsEngine.notice().inc(MetricNames.SUPPORTABILITY_API
                .replace(MetricNames.TAG_NAME, "setSessionReplayTextMaskingStrategy"));

        if (strategy == null) {
            log.error("setSessionReplayTextMaskingStrategy: strategy must not be null");
            return false;
        }

        if (agentConfiguration != null) {
<<<<<<< HEAD
            agentConfiguration.getMobileSessionReplayConfiguration().setTextMaskingStrategy(strategy);
=======
            agentConfiguration.getSessionReplayLocalConfiguration().setTextMaskingStrategy(strategy);
>>>>>>> bd9cee16
            return true;
        }

        return false;
    }


    /**
     * Sets whether user touches should be masked during session replay.
     * <p>
     * When enabled, touch locations will be obscured in the session replay to protect
     * user privacy, especially when interacting with sensitive UI elements.
     * <p>
     * Example: setSessionReplayMaskUserTouches(true)
     *
     * @param maskTouches true to mask user touches, false to show them
     * @return true if the setting was successfully applied
     */
    public static boolean setSessionReplayMaskUserTouches(boolean maskTouches) {
        StatsEngine.notice().inc(MetricNames.SUPPORTABILITY_API
                .replace(MetricNames.TAG_NAME, "setSessionReplayMaskUserTouches"));

        if (agentConfiguration != null) {
<<<<<<< HEAD
            agentConfiguration.getMobileSessionReplayConfiguration().setMaskAllUserTouches(maskTouches);
=======
            agentConfiguration.getSessionReplayLocalConfiguration().setMaskAllUserTouches(maskTouches);
>>>>>>> bd9cee16
            return true;
        }

        return false;
    }


    /**
     * Adds a view class to be masked during session replay.

<<<<<<< HEAD


=======
>>>>>>> bd9cee16
    /**
     * Adds a view class to be masked during session replay.
     * All instances of the specified class and its subclasses will have their text content masked.
     * <p>
     * Example: addSessionReplayMaskViewClass("android.widget.TextView")
     *
     * @param viewClassName The fully qualified class name of the view to mask
     * @return true if the view class was successfully added to the mask list
     */
    public static boolean addSessionReplayMaskViewClass(String viewClassName) {
        StatsEngine.notice().inc(MetricNames.SUPPORTABILITY_API
                .replace(MetricNames.TAG_NAME, "addSessionReplayMaskViewClass"));

        if (viewClassName == null || viewClassName.isEmpty()) {
            log.error("addSessionReplayMaskViewClass: viewClassName must not be null or empty");
            return false;
        }

        if (agentConfiguration != null) {
<<<<<<< HEAD
            agentConfiguration.getMobileSessionReplayConfiguration().addMaskViewClass(viewClassName);
=======
            agentConfiguration.getSessionReplayLocalConfiguration().addMaskViewClass(viewClassName);
>>>>>>> bd9cee16
            return true;
        }

        return false;
    }

    /**
     * Adds a view class to be explicitly unmasked during session replay.
     * This is useful for excluding specific subclasses from a broader masking rule.
     * <p>
     * Example: addSessionReplayUnmaskViewClass("android.widget.RadioButton")
     *
     * @param viewClassName The fully qualified class name of the view to unmask
     * @return true if the view class was successfully added to the unmask list
     */
    public static boolean addSessionReplayUnmaskViewClass(String viewClassName) {
        StatsEngine.notice().inc(MetricNames.SUPPORTABILITY_API
                .replace(MetricNames.TAG_NAME, "addSessionReplayUnmaskViewClass"));

        if (viewClassName == null || viewClassName.isEmpty()) {
            log.error("addSessionReplayUnmaskViewClass: viewClassName must not be null or empty");
            return false;
        }

        if (agentConfiguration != null) {
<<<<<<< HEAD
            agentConfiguration.getMobileSessionReplayConfiguration().addUnmaskViewClass(viewClassName);
=======
            agentConfiguration.getSessionReplayLocalConfiguration().addUnmaskViewClass(viewClassName);
>>>>>>> bd9cee16
            return true;
        }

        return false;
    }

    /**
     * Adds a view tag to be masked during session replay.
     * All views with the specified tag will have their text content masked.
     * <p>
     * Example: addSessionReplayMaskViewTag("sensitive_data")
     *
     * @param viewTag The tag value to mask
     * @return true if the view tag was successfully added to the mask list
     */
    public static boolean addSessionReplayMaskViewTag(String viewTag) {
        StatsEngine.notice().inc(MetricNames.SUPPORTABILITY_API
                .replace(MetricNames.TAG_NAME, "addSessionReplayMaskViewTag"));

        if (viewTag == null || viewTag.isEmpty()) {
            log.error("addSessionReplayMaskViewTag: viewTag must not be null or empty");
            return false;
        }

        if (agentConfiguration != null) {
<<<<<<< HEAD
            agentConfiguration.getMobileSessionReplayConfiguration().addMaskViewTag(viewTag);
=======
            agentConfiguration.getSessionReplayLocalConfiguration().addMaskViewTag(viewTag);
>>>>>>> bd9cee16
            return true;
        }

        return false;
    }

    /**
     * Adds a view tag to be explicitly unmasked during session replay.
     * This is useful for excluding specific views from a broader masking rule.
     * <p>
     * Example: addSessionReplayUnmaskViewTag("public_info")
     *
     * @param viewTag The tag value to unmask
     * @return true if the view tag was successfully added to the unmask list
     */
    public static boolean addSessionReplayUnmaskViewTag(String viewTag) {
        StatsEngine.notice().inc(MetricNames.SUPPORTABILITY_API
                .replace(MetricNames.TAG_NAME, "addSessionReplayUnmaskViewTag"));

        if (viewTag == null || viewTag.isEmpty()) {
            log.error("addSessionReplayUnmaskViewTag: viewTag must not be null or empty");
            return false;
        }

        if (agentConfiguration != null) {
<<<<<<< HEAD
            agentConfiguration.getMobileSessionReplayConfiguration().addUnmaskViewTag(viewTag);
=======
            agentConfiguration.getSessionReplayLocalConfiguration().addUnmaskViewTag(viewTag);
>>>>>>> bd9cee16
            return true;
        }

        return false;
    }

}<|MERGE_RESOLUTION|>--- conflicted
+++ resolved
@@ -30,10 +30,6 @@
 import com.newrelic.agent.android.metric.MetricNames;
 import com.newrelic.agent.android.metric.MetricUnit;
 import com.newrelic.agent.android.rum.AppApplicationLifeCycle;
-<<<<<<< HEAD
-import com.newrelic.agent.android.sessionReplay.SessionReplayActivityLifecycleCallbacks;
-=======
->>>>>>> bd9cee16
 import com.newrelic.agent.android.sessionReplay.TextMaskingStrategy;
 import com.newrelic.agent.android.stats.StatsEngine;
 import com.newrelic.agent.android.tracing.TraceMachine;
@@ -65,8 +61,6 @@
     protected static final AgentConfiguration agentConfiguration = AgentConfiguration.getInstance();
     protected static boolean started = false;
     protected static boolean isShutdown = false;
-    SessionReplayActivityLifecycleCallbacks sessionReplayActivityLifecycleCallbacks;
-
 
     boolean loggingEnabled = true;
     int logLevel = AgentLog.INFO;
@@ -1282,11 +1276,7 @@
         }
 
         if (agentConfiguration != null) {
-<<<<<<< HEAD
-            agentConfiguration.getMobileSessionReplayConfiguration().setTextMaskingStrategy(strategy);
-=======
             agentConfiguration.getSessionReplayLocalConfiguration().setTextMaskingStrategy(strategy);
->>>>>>> bd9cee16
             return true;
         }
 
@@ -1310,11 +1300,7 @@
                 .replace(MetricNames.TAG_NAME, "setSessionReplayMaskUserTouches"));
 
         if (agentConfiguration != null) {
-<<<<<<< HEAD
-            agentConfiguration.getMobileSessionReplayConfiguration().setMaskAllUserTouches(maskTouches);
-=======
             agentConfiguration.getSessionReplayLocalConfiguration().setMaskAllUserTouches(maskTouches);
->>>>>>> bd9cee16
             return true;
         }
 
@@ -1325,11 +1311,6 @@
     /**
      * Adds a view class to be masked during session replay.
 
-<<<<<<< HEAD
-
-
-=======
->>>>>>> bd9cee16
     /**
      * Adds a view class to be masked during session replay.
      * All instances of the specified class and its subclasses will have their text content masked.
@@ -1349,11 +1330,7 @@
         }
 
         if (agentConfiguration != null) {
-<<<<<<< HEAD
-            agentConfiguration.getMobileSessionReplayConfiguration().addMaskViewClass(viewClassName);
-=======
             agentConfiguration.getSessionReplayLocalConfiguration().addMaskViewClass(viewClassName);
->>>>>>> bd9cee16
             return true;
         }
 
@@ -1379,11 +1356,7 @@
         }
 
         if (agentConfiguration != null) {
-<<<<<<< HEAD
-            agentConfiguration.getMobileSessionReplayConfiguration().addUnmaskViewClass(viewClassName);
-=======
             agentConfiguration.getSessionReplayLocalConfiguration().addUnmaskViewClass(viewClassName);
->>>>>>> bd9cee16
             return true;
         }
 
@@ -1409,11 +1382,7 @@
         }
 
         if (agentConfiguration != null) {
-<<<<<<< HEAD
-            agentConfiguration.getMobileSessionReplayConfiguration().addMaskViewTag(viewTag);
-=======
             agentConfiguration.getSessionReplayLocalConfiguration().addMaskViewTag(viewTag);
->>>>>>> bd9cee16
             return true;
         }
 
@@ -1439,11 +1408,7 @@
         }
 
         if (agentConfiguration != null) {
-<<<<<<< HEAD
-            agentConfiguration.getMobileSessionReplayConfiguration().addUnmaskViewTag(viewTag);
-=======
             agentConfiguration.getSessionReplayLocalConfiguration().addUnmaskViewTag(viewTag);
->>>>>>> bd9cee16
             return true;
         }
 
