package com.newrelic.agent.android.sessionReplay;

import com.newrelic.agent.android.sessionReplay.models.Data;
import com.newrelic.agent.android.sessionReplay.models.IncrementalEvent.MutationRecord;
import com.newrelic.agent.android.sessionReplay.models.IncrementalEvent.RRWebIncrementalEvent;
import com.newrelic.agent.android.sessionReplay.models.IncrementalEvent.RRWebMutationData;
import com.newrelic.agent.android.sessionReplay.models.InitialOffset;
import com.newrelic.agent.android.sessionReplay.models.Node;
import com.newrelic.agent.android.sessionReplay.models.RRWebElementNode;
import com.newrelic.agent.android.sessionReplay.models.RRWebEvent;
import com.newrelic.agent.android.sessionReplay.models.RRWebFullSnapshotEvent;
import com.newrelic.agent.android.sessionReplay.models.RRWebMetaEvent;
import com.newrelic.agent.android.sessionReplay.models.RRWebNode;
import com.newrelic.agent.android.sessionReplay.models.RRWebTextNode;

import java.util.ArrayList;
import java.util.Arrays;
import java.util.Collections;
import java.util.HashMap;
import java.util.List;
import java.util.Map;

public class SessionReplayProcessor {
    public static int RRWEB_TYPE_FULL_SNAPSHOT = 2;
    public static int RRWEB_TYPE_INCREMENTAL_SNAPSHOT = 3;

    private SessionReplayFrame lastFrame;

    public List<RRWebEvent> processFrames(List<SessionReplayFrame> rawFrames,boolean takeFullSnapshot) {
        ArrayList<RRWebEvent> snapshot = new ArrayList<>();

<<<<<<< HEAD
        for(SessionReplayFrame rawFrame : rawFrames) {
            // We need to come up with a way to tell if the activity or fragment is different.
            if(lastFrame == null)  {
                RRWebMetaEvent metaEvent = new RRWebMetaEvent(
                        new RRWebMetaEvent.RRWebMetaEventData(
                                "https://newrelic.com",
                                rawFrame.width,
                                rawFrame.height
                        ),
                        rawFrame.timestamp
                );
                snapshot.add(metaEvent);
                snapshot.add(processFullFrame(rawFrame));
            } else {
                if(rawFrame.rootThingy.getViewId() == lastFrame.rootThingy.getViewId()) {
                    snapshot.add(processIncrementalFrame(lastFrame, rawFrame));
                } else if (rawFrame.width != lastFrame.width || rawFrame.height != lastFrame.height) {
                    RRWebMetaEvent metaEvent = new RRWebMetaEvent(
                            new RRWebMetaEvent.RRWebMetaEventData(
                                    "https://newrelic.com",
                                    rawFrame.width,
                                    rawFrame.height
                            ),
                            rawFrame.timestamp
                    );
                    snapshot.add(metaEvent);
                    snapshot.add(processFullFrame(rawFrame));
                } else {
                    snapshot.add(processFullFrame(rawFrame));
=======
        for (SessionReplayFrame rawFrame : rawFrames) {
            // We need to come up with a way to tell if the activity or fragment is different.
            if (takeFullSnapshot || lastFrame == null) {
                addFullFrameSnapshot(snapshot, rawFrame);
            } else {
                if (rawFrame.rootThingy.getViewId() == lastFrame.rootThingy.getViewId()) {
                    snapshot.add(processIncrementalFrame(lastFrame, rawFrame));
                } else if (rawFrame.width != lastFrame.width || rawFrame.height != lastFrame.height) {
                    addFullFrameSnapshot(snapshot, rawFrame);
                } else {
                    addFullFrameSnapshot(snapshot, rawFrame);
>>>>>>> 560234a7
                }
            }
            lastFrame = rawFrame;
        }

        return snapshot;
    }

    RRWebFullSnapshotEvent processFullFrame(SessionReplayFrame frame) {
        // Generate style string
        StringBuilder cssStyleBuilder = new StringBuilder();

        // Generate Body node
        RRWebNode rootElement = recursivelyProcessThingy(frame.rootThingy, cssStyleBuilder);

        // Generate boilerplate nodes
        // CSS node
        RRWebTextNode cssText = new RRWebTextNode(cssStyleBuilder.toString(), true, NewRelicIdGenerator.generateId());
        RRWebElementNode cssNode = new RRWebElementNode(null, RRWebElementNode.TAG_TYPE_STYLE, NewRelicIdGenerator.generateId(), new ArrayList<>(Collections.singletonList(cssText)));

        // Head Node
        RRWebElementNode headNode = new RRWebElementNode(null, RRWebElementNode.TAG_TYPE_HEAD, NewRelicIdGenerator.generateId(), new ArrayList<>(Collections.singletonList(cssNode)));

        // Body node
        RRWebElementNode bodyNode = new RRWebElementNode(null, RRWebElementNode.TAG_TYPE_BODY, NewRelicIdGenerator.generateId(), new ArrayList<>(Collections.singletonList(rootElement)));

        // HTML node
        RRWebElementNode htmlNode = new RRWebElementNode(null, RRWebElementNode.TAG_TYPE_HTML, NewRelicIdGenerator.generateId(), new ArrayList<>(Arrays.asList(headNode, bodyNode)));

        Node node = new Node(RRWebNode.RRWEB_NODE_TYPE_DOCUMENT, NewRelicIdGenerator.generateId(), Collections.singletonList(htmlNode));

        Data data = new Data(new InitialOffset(0, 0), node);

        // Create Full Snapshot Root and add the above to it
        RRWebFullSnapshotEvent fullSnapshotEvent = new RRWebFullSnapshotEvent(frame.timestamp, data);

        return fullSnapshotEvent;
    }

    private RRWebNode recursivelyProcessThingy(SessionReplayViewThingyInterface rootThingy, StringBuilder cssStyleBuilder) {
        cssStyleBuilder.append(rootThingy.generateCssDescription())
                .append(" }");

//        Attributes attribues = new Attributes(rootThingy.getCSSSelector());
        ArrayList<RRWebNode> childNodes = new ArrayList<>();
        RRWebElementNode elementNode = rootThingy.generateRRWebNode();
        for (SessionReplayViewThingyInterface childNode : rootThingy.getSubviews()) {
            RRWebNode childElement = recursivelyProcessThingy(childNode, cssStyleBuilder);
            childNodes.add(childElement);
        }

//        elementNode.childNodes.addAll(childNodes);
        elementNode.childNodes.addAll(childNodes);

        return elementNode;
    }

    private RRWebIncrementalEvent processIncrementalFrame(SessionReplayFrame oldFrame, SessionReplayFrame newFrame) {
        List<SessionReplayViewThingyInterface> oldThingies = flattenTree(oldFrame.rootThingy);
        List<SessionReplayViewThingyInterface> newThingies = flattenTree(newFrame.rootThingy);

<<<<<<< HEAD
        List<IncrementalDiffGenerator.Operation> operations = IncrementalDiffGenerator.generateDiff(oldThingies, newThingies);
=======
        // Use experimental set-based diffing algorithm
        ExperimentalDiffGenerator.DiffResult diffResult = ExperimentalDiffGenerator.findAddedAndRemovedItems(oldThingies, newThingies);
>>>>>>> 560234a7

        List<RRWebMutationData.AddRecord> adds = new ArrayList<>();
        List<RRWebMutationData.RemoveRecord> removes = new ArrayList<>();
        List<RRWebMutationData.TextRecord> texts = new ArrayList<>();
        List<RRWebMutationData.AttributeRecord> attributes = new ArrayList<>();

<<<<<<< HEAD
        for (IncrementalDiffGenerator.Operation operation : operations) {
            switch (operation.getType()) {
                case ADD:
                    adds.addAll(operation.getAddChange().getNode().generateAdditionNodes(operation.getAddChange().getParentId()));
                    break;
                case REMOVE:
                    RRWebMutationData.RemoveRecord removeRecord = new RRWebMutationData.RemoveRecord(
                            operation.getRemoveChange().getParentId(),
                            operation.getRemoveChange().getId()
                    );
                    removes.add(removeRecord);
                    break;
                case UPDATE:
                    // For updates, we need to handle the mutations
                    List<MutationRecord> records = operation.getUpdateChange().getOldElement().generateDifferences(
                            operation.getUpdateChange().getNewElement()
                    );

                    for (MutationRecord record : records) {
                        if(record instanceof RRWebMutationData.TextRecord) {
                            RRWebMutationData.TextRecord textRecord = (RRWebMutationData.TextRecord) record;
                            texts.add(textRecord);
                        } else if(record instanceof RRWebMutationData.AttributeRecord) {
                            RRWebMutationData.AttributeRecord attributeRecord = (RRWebMutationData.AttributeRecord) record;
                            attributes.add(attributeRecord);
                        } else {
                            continue;
                        }
                    }
                    break;
=======
        // Process added items
        for (SessionReplayViewThingyInterface addedItem : diffResult.getAddedItems()) {
            adds.addAll(addedItem.generateAdditionNodes(addedItem.getParentViewId()));
        }

        // Process removed items
        for (SessionReplayViewThingyInterface removedItem : diffResult.getRemovedItems()) {
            RRWebMutationData.RemoveRecord removeRecord = new RRWebMutationData.RemoveRecord(
                    removedItem.getParentViewId(),
                    removedItem.getViewId()
            );
            removes.add(removeRecord);
        }

        // Process updated items - create map for O(1) lookup of old items
        Map<Integer, SessionReplayViewThingyInterface> oldThingiesMap = new HashMap<>();
        for (SessionReplayViewThingyInterface item : oldThingies) {
            oldThingiesMap.put(item.getViewId(), item);
        }

        for (SessionReplayViewThingyInterface updatedNewItem : diffResult.getUpdatedItems()) {
            // Find the corresponding old item by ID using O(1) map lookup
            SessionReplayViewThingyInterface oldItem = oldThingiesMap.get(updatedNewItem.getViewId());

            if (oldItem != null) {
                // Generate differences between old and new versions
                List<MutationRecord> records = oldItem.generateDifferences(updatedNewItem);

                for (MutationRecord record : records) {
                    if (record instanceof RRWebMutationData.TextRecord) {
                        RRWebMutationData.TextRecord textRecord = (RRWebMutationData.TextRecord) record;
                        texts.add(textRecord);
                    } else if (record instanceof RRWebMutationData.AttributeRecord) {
                        RRWebMutationData.AttributeRecord attributeRecord = (RRWebMutationData.AttributeRecord) record;
                        attributes.add(attributeRecord);
                    }
                }
>>>>>>> 560234a7
            }
        }

        RRWebMutationData incrementalUpdate = new RRWebMutationData();
        incrementalUpdate.adds = adds;
        incrementalUpdate.removes = removes;
        incrementalUpdate.texts = texts;
        incrementalUpdate.attributes = attributes;

        // Return the incremental event
        return new RRWebIncrementalEvent(newFrame.timestamp, incrementalUpdate);
    }

    private List<SessionReplayViewThingyInterface> flattenTree(SessionReplayViewThingyInterface rootThingy) {
        List<SessionReplayViewThingyInterface> thingies = new ArrayList<>();
        List<SessionReplayViewThingyInterface> queue = new ArrayList<>();
        queue.add(rootThingy);

        while (!queue.isEmpty()) {
            // In Swift, popLast() removes and returns the last element
            // In Java, we'll remove from the end of the list to mimic this behavior
            SessionReplayViewThingyInterface thingy = queue.remove(queue.size() - 1);
            thingies.add(thingy);

            // In Swift, append(contentsOf:) adds all elements from another collection
            // In Java, we'll add all elements from the subviews list
            queue.addAll(thingy.getSubviews());
        }

        return thingies;
    }

<<<<<<< HEAD
=======
    RRWebMetaEvent createMetaEvent(SessionReplayFrame frame) {
        return new RRWebMetaEvent(
                new RRWebMetaEvent.RRWebMetaEventData(
                        "https://newrelic.com",
                        frame.width,
                        frame.height
                ),
                frame.timestamp
        );
    }

>>>>>>> 560234a7
    public void onNewScreen() {
        // Reset the last frame when a new screen is detected
        lastFrame = null;
    }
<<<<<<< HEAD
=======

    private void addFullFrameSnapshot(ArrayList<RRWebEvent> snapshot, SessionReplayFrame rawFrame) {
        RRWebMetaEvent metaEvent = createMetaEvent(rawFrame);
        snapshot.add(metaEvent);
        snapshot.add(processFullFrame(rawFrame));
    }
>>>>>>> 560234a7
}<|MERGE_RESOLUTION|>--- conflicted
+++ resolved
@@ -29,37 +29,6 @@
     public List<RRWebEvent> processFrames(List<SessionReplayFrame> rawFrames,boolean takeFullSnapshot) {
         ArrayList<RRWebEvent> snapshot = new ArrayList<>();
 
-<<<<<<< HEAD
-        for(SessionReplayFrame rawFrame : rawFrames) {
-            // We need to come up with a way to tell if the activity or fragment is different.
-            if(lastFrame == null)  {
-                RRWebMetaEvent metaEvent = new RRWebMetaEvent(
-                        new RRWebMetaEvent.RRWebMetaEventData(
-                                "https://newrelic.com",
-                                rawFrame.width,
-                                rawFrame.height
-                        ),
-                        rawFrame.timestamp
-                );
-                snapshot.add(metaEvent);
-                snapshot.add(processFullFrame(rawFrame));
-            } else {
-                if(rawFrame.rootThingy.getViewId() == lastFrame.rootThingy.getViewId()) {
-                    snapshot.add(processIncrementalFrame(lastFrame, rawFrame));
-                } else if (rawFrame.width != lastFrame.width || rawFrame.height != lastFrame.height) {
-                    RRWebMetaEvent metaEvent = new RRWebMetaEvent(
-                            new RRWebMetaEvent.RRWebMetaEventData(
-                                    "https://newrelic.com",
-                                    rawFrame.width,
-                                    rawFrame.height
-                            ),
-                            rawFrame.timestamp
-                    );
-                    snapshot.add(metaEvent);
-                    snapshot.add(processFullFrame(rawFrame));
-                } else {
-                    snapshot.add(processFullFrame(rawFrame));
-=======
         for (SessionReplayFrame rawFrame : rawFrames) {
             // We need to come up with a way to tell if the activity or fragment is different.
             if (takeFullSnapshot || lastFrame == null) {
@@ -71,7 +40,6 @@
                     addFullFrameSnapshot(snapshot, rawFrame);
                 } else {
                     addFullFrameSnapshot(snapshot, rawFrame);
->>>>>>> 560234a7
                 }
             }
             lastFrame = rawFrame;
@@ -133,50 +101,14 @@
         List<SessionReplayViewThingyInterface> oldThingies = flattenTree(oldFrame.rootThingy);
         List<SessionReplayViewThingyInterface> newThingies = flattenTree(newFrame.rootThingy);
 
-<<<<<<< HEAD
-        List<IncrementalDiffGenerator.Operation> operations = IncrementalDiffGenerator.generateDiff(oldThingies, newThingies);
-=======
         // Use experimental set-based diffing algorithm
         ExperimentalDiffGenerator.DiffResult diffResult = ExperimentalDiffGenerator.findAddedAndRemovedItems(oldThingies, newThingies);
->>>>>>> 560234a7
 
         List<RRWebMutationData.AddRecord> adds = new ArrayList<>();
         List<RRWebMutationData.RemoveRecord> removes = new ArrayList<>();
         List<RRWebMutationData.TextRecord> texts = new ArrayList<>();
         List<RRWebMutationData.AttributeRecord> attributes = new ArrayList<>();
 
-<<<<<<< HEAD
-        for (IncrementalDiffGenerator.Operation operation : operations) {
-            switch (operation.getType()) {
-                case ADD:
-                    adds.addAll(operation.getAddChange().getNode().generateAdditionNodes(operation.getAddChange().getParentId()));
-                    break;
-                case REMOVE:
-                    RRWebMutationData.RemoveRecord removeRecord = new RRWebMutationData.RemoveRecord(
-                            operation.getRemoveChange().getParentId(),
-                            operation.getRemoveChange().getId()
-                    );
-                    removes.add(removeRecord);
-                    break;
-                case UPDATE:
-                    // For updates, we need to handle the mutations
-                    List<MutationRecord> records = operation.getUpdateChange().getOldElement().generateDifferences(
-                            operation.getUpdateChange().getNewElement()
-                    );
-
-                    for (MutationRecord record : records) {
-                        if(record instanceof RRWebMutationData.TextRecord) {
-                            RRWebMutationData.TextRecord textRecord = (RRWebMutationData.TextRecord) record;
-                            texts.add(textRecord);
-                        } else if(record instanceof RRWebMutationData.AttributeRecord) {
-                            RRWebMutationData.AttributeRecord attributeRecord = (RRWebMutationData.AttributeRecord) record;
-                            attributes.add(attributeRecord);
-                        } else {
-                            continue;
-                        }
-                    }
-                    break;
-=======
         // Process added items
         for (SessionReplayViewThingyInterface addedItem : diffResult.getAddedItems()) {
             adds.addAll(addedItem.generateAdditionNodes(addedItem.getParentViewId()));
@@ -214,7 +146,6 @@
                         attributes.add(attributeRecord);
                     }
                 }
->>>>>>> 560234a7
             }
         }
 
@@ -247,8 +178,6 @@
         return thingies;
     }
 
-<<<<<<< HEAD
-=======
     RRWebMetaEvent createMetaEvent(SessionReplayFrame frame) {
         return new RRWebMetaEvent(
                 new RRWebMetaEvent.RRWebMetaEventData(
@@ -260,18 +189,14 @@
         );
     }
 
->>>>>>> 560234a7
     public void onNewScreen() {
         // Reset the last frame when a new screen is detected
         lastFrame = null;
     }
-<<<<<<< HEAD
-=======
 
     private void addFullFrameSnapshot(ArrayList<RRWebEvent> snapshot, SessionReplayFrame rawFrame) {
         RRWebMetaEvent metaEvent = createMetaEvent(rawFrame);
         snapshot.add(metaEvent);
         snapshot.add(processFullFrame(rawFrame));
     }
->>>>>>> 560234a7
 }