package com.newrelic.agent.android.sessionReplay;

import com.newrelic.agent.android.sessionReplay.models.Data;
import com.newrelic.agent.android.sessionReplay.models.IncrementalEvent.MutationRecord;
import com.newrelic.agent.android.sessionReplay.models.IncrementalEvent.RRWebIncrementalEvent;
import com.newrelic.agent.android.sessionReplay.models.IncrementalEvent.RRWebMutationData;
import com.newrelic.agent.android.sessionReplay.models.InitialOffset;
import com.newrelic.agent.android.sessionReplay.models.Node;
import com.newrelic.agent.android.sessionReplay.models.RRWebElementNode;
import com.newrelic.agent.android.sessionReplay.models.RRWebEvent;
import com.newrelic.agent.android.sessionReplay.models.RRWebFullSnapshotEvent;
import com.newrelic.agent.android.sessionReplay.models.RRWebMetaEvent;
import com.newrelic.agent.android.sessionReplay.models.RRWebNode;
import com.newrelic.agent.android.sessionReplay.models.RRWebTextNode;

import java.util.ArrayList;
import java.util.Arrays;
import java.util.Collections;
import java.util.List;

public class SessionReplayProcessor {
    public static int RRWEB_TYPE_FULL_SNAPSHOT = 2;
    public static int RRWEB_TYPE_INCREMENTAL_SNAPSHOT = 3;

    private SessionReplayFrame lastFrame;

    public List<RRWebEvent> processFrames(List<SessionReplayFrame> rawFrames,boolean takeFullSnapshot) {
        ArrayList<RRWebEvent> snapshot = new ArrayList<>();

<<<<<<< HEAD
        for(SessionReplayFrame rawFrame : rawFrames) {
            // We need to come up with a way to tell if the activity or fragment is different.
            if(lastFrame == null)  {
                RRWebMetaEvent metaEvent = createMetaEvent(rawFrame);
                snapshot.add(metaEvent);
                snapshot.add(processFullFrame(rawFrame));
            } else {
                if(rawFrame.rootThingy.getViewId() == lastFrame.rootThingy.getViewId()) {
                    snapshot.add(processIncrementalFrame(lastFrame, rawFrame));
                } else if (rawFrame.width != lastFrame.width || rawFrame.height != lastFrame.height) {
                    RRWebMetaEvent metaEvent = createMetaEvent(rawFrame);
                    snapshot.add(metaEvent);
                    snapshot.add(processFullFrame(rawFrame));
                } else {
                    snapshot.add(processFullFrame(rawFrame));
=======
        for (SessionReplayFrame rawFrame : rawFrames) {
            // We need to come up with a way to tell if the activity or fragment is different.
            if (lastFrame == null || takeFullSnapshot) {
                addFullFrameSnapshot(snapshot, rawFrame);
            } else {
                if (rawFrame.rootThingy.getViewId() == lastFrame.rootThingy.getViewId()) {
                    snapshot.add(processIncrementalFrame(lastFrame, rawFrame));
                } else if (rawFrame.width != lastFrame.width || rawFrame.height != lastFrame.height) {
                    addFullFrameSnapshot(snapshot, rawFrame);
                } else {
                    addFullFrameSnapshot(snapshot, rawFrame);
>>>>>>> 088a0fda
                }
            }
            lastFrame = rawFrame;
        }

        return snapshot;
    }

    RRWebFullSnapshotEvent processFullFrame(SessionReplayFrame frame) {
        // Generate style string
        StringBuilder cssStyleBuilder = new StringBuilder();

        // Generate Body node
        RRWebNode rootElement = recursivelyProcessThingy(frame.rootThingy, cssStyleBuilder);

        // Generate boilerplate nodes
        // CSS node
        RRWebTextNode cssText = new RRWebTextNode(cssStyleBuilder.toString(), true, NewRelicIdGenerator.generateId());
        RRWebElementNode cssNode = new RRWebElementNode(null, RRWebElementNode.TAG_TYPE_STYLE, NewRelicIdGenerator.generateId(), Collections.singletonList(cssText));

        // Head Node
        RRWebElementNode headNode = new RRWebElementNode(null, RRWebElementNode.TAG_TYPE_HEAD, NewRelicIdGenerator.generateId(), Collections.singletonList(cssNode));

        // Body node
        RRWebElementNode bodyNode = new RRWebElementNode(null, RRWebElementNode.TAG_TYPE_BODY, NewRelicIdGenerator.generateId(), Collections.singletonList(rootElement));

        // HTML node
        RRWebElementNode htmlNode = new RRWebElementNode(null, RRWebElementNode.TAG_TYPE_HTML, NewRelicIdGenerator.generateId(), Arrays.asList(headNode, bodyNode));

        Node node = new Node(RRWebNode.RRWEB_NODE_TYPE_DOCUMENT, NewRelicIdGenerator.generateId(), Collections.singletonList(htmlNode));

        Data data = new Data(new InitialOffset(0, 0), node);

        // Create Full Snapshot Root and add the above to it
        RRWebFullSnapshotEvent fullSnapshotEvent = new RRWebFullSnapshotEvent(frame.timestamp, data);

        return fullSnapshotEvent;
    }

    private RRWebNode recursivelyProcessThingy(SessionReplayViewThingyInterface rootThingy, StringBuilder cssStyleBuilder) {
        cssStyleBuilder.append(rootThingy.generateCssDescription())
                .append(" }");

//        Attributes attribues = new Attributes(rootThingy.getCSSSelector());
        ArrayList<RRWebNode> childNodes = new ArrayList<>();
        RRWebElementNode elementNode = rootThingy.generateRRWebNode();
        for (SessionReplayViewThingyInterface childNode : rootThingy.getSubviews()) {
            RRWebNode childElement = recursivelyProcessThingy(childNode, cssStyleBuilder);
            childNodes.add(childElement);
        }

//        elementNode.childNodes.addAll(childNodes);
        elementNode.childNodes.addAll(childNodes);

        return elementNode;
    }

    private RRWebIncrementalEvent processIncrementalFrame(SessionReplayFrame oldFrame, SessionReplayFrame newFrame) {
        List<SessionReplayViewThingyInterface> oldThingies = flattenTree(oldFrame.rootThingy);
        List<SessionReplayViewThingyInterface> newThingies = flattenTree(newFrame.rootThingy);

        List<IncrementalDiffGenerator.Operation> operations = IncrementalDiffGenerator.generateDiff(oldThingies, newThingies);

        List<RRWebMutationData.AddRecord> adds = new ArrayList<>();
        List<RRWebMutationData.RemoveRecord> removes = new ArrayList<>();
        List<RRWebMutationData.TextRecord> texts = new ArrayList<>();
        List<RRWebMutationData.AttributeRecord> attributes = new ArrayList<>();

        for (IncrementalDiffGenerator.Operation operation : operations) {
            switch (operation.getType()) {
                case ADD:
                    adds.addAll(operation.getAddChange().getNode().generateAdditionNodes(operation.getAddChange().getParentId()));
                    break;
                case REMOVE:
                    RRWebMutationData.RemoveRecord removeRecord = new RRWebMutationData.RemoveRecord(
                            operation.getRemoveChange().getParentId(),
                            operation.getRemoveChange().getId()
                    );
                    removes.add(removeRecord);
                    break;
                case UPDATE:
                    // For updates, we need to handle the mutations
                    List<MutationRecord> records = operation.getUpdateChange().getOldElement().generateDifferences(
                            operation.getUpdateChange().getNewElement()
                    );

                    for (MutationRecord record : records) {
<<<<<<< HEAD
                        if(record instanceof RRWebMutationData.TextRecord) {
                            RRWebMutationData.TextRecord textRecord = (RRWebMutationData.TextRecord) record;
                            texts.add(textRecord);
                        } else if(record instanceof RRWebMutationData.AttributeRecord) {
=======
                        if (record instanceof RRWebMutationData.TextRecord) {
                            RRWebMutationData.TextRecord textRecord = (RRWebMutationData.TextRecord) record;
                            texts.add(textRecord);
                        } else if (record instanceof RRWebMutationData.AttributeRecord) {
>>>>>>> 088a0fda
                            RRWebMutationData.AttributeRecord attributeRecord = (RRWebMutationData.AttributeRecord) record;
                            attributes.add(attributeRecord);
                        } else {
                            continue;
                        }
                    }
                    break;
            }
        }

        RRWebMutationData incrementalUpdate = new RRWebMutationData();
        incrementalUpdate.adds = adds;
        incrementalUpdate.removes = removes;
        incrementalUpdate.texts = texts;
        incrementalUpdate.attributes = attributes;

        // Return the incremental event
        return new RRWebIncrementalEvent(newFrame.timestamp, incrementalUpdate);
    }

    private List<SessionReplayViewThingyInterface> flattenTree(SessionReplayViewThingyInterface rootThingy) {
        List<SessionReplayViewThingyInterface> thingies = new ArrayList<>();
        List<SessionReplayViewThingyInterface> queue = new ArrayList<>();
        queue.add(rootThingy);

        while (!queue.isEmpty()) {
            // In Swift, popLast() removes and returns the last element
            // In Java, we'll remove from the end of the list to mimic this behavior
            SessionReplayViewThingyInterface thingy = queue.remove(queue.size() - 1);
            thingies.add(thingy);

            // In Swift, append(contentsOf:) adds all elements from another collection
            // In Java, we'll add all elements from the subviews list
            queue.addAll(thingy.getSubviews());
        }

        return thingies;
    }

<<<<<<< HEAD
     RRWebMetaEvent createMetaEvent(SessionReplayFrame frame) {
=======
    RRWebMetaEvent createMetaEvent(SessionReplayFrame frame) {
>>>>>>> 088a0fda
        return new RRWebMetaEvent(
                new RRWebMetaEvent.RRWebMetaEventData(
                        "https://newrelic.com",
                        frame.width,
                        frame.height
                ),
                frame.timestamp
        );
    }

    public void onNewScreen() {
        // Reset the last frame when a new screen is detected
        lastFrame = null;
    }
<<<<<<< HEAD
=======

    private void addFullFrameSnapshot(ArrayList<RRWebEvent> snapshot, SessionReplayFrame rawFrame) {
        RRWebMetaEvent metaEvent = createMetaEvent(rawFrame);
        snapshot.add(metaEvent);
        snapshot.add(processFullFrame(rawFrame));
    }
>>>>>>> 088a0fda
}<|MERGE_RESOLUTION|>--- conflicted
+++ resolved
@@ -27,23 +27,6 @@
     public List<RRWebEvent> processFrames(List<SessionReplayFrame> rawFrames,boolean takeFullSnapshot) {
         ArrayList<RRWebEvent> snapshot = new ArrayList<>();
 
-<<<<<<< HEAD
-        for(SessionReplayFrame rawFrame : rawFrames) {
-            // We need to come up with a way to tell if the activity or fragment is different.
-            if(lastFrame == null)  {
-                RRWebMetaEvent metaEvent = createMetaEvent(rawFrame);
-                snapshot.add(metaEvent);
-                snapshot.add(processFullFrame(rawFrame));
-            } else {
-                if(rawFrame.rootThingy.getViewId() == lastFrame.rootThingy.getViewId()) {
-                    snapshot.add(processIncrementalFrame(lastFrame, rawFrame));
-                } else if (rawFrame.width != lastFrame.width || rawFrame.height != lastFrame.height) {
-                    RRWebMetaEvent metaEvent = createMetaEvent(rawFrame);
-                    snapshot.add(metaEvent);
-                    snapshot.add(processFullFrame(rawFrame));
-                } else {
-                    snapshot.add(processFullFrame(rawFrame));
-=======
         for (SessionReplayFrame rawFrame : rawFrames) {
             // We need to come up with a way to tell if the activity or fragment is different.
             if (lastFrame == null || takeFullSnapshot) {
@@ -55,7 +38,6 @@
                     addFullFrameSnapshot(snapshot, rawFrame);
                 } else {
                     addFullFrameSnapshot(snapshot, rawFrame);
->>>>>>> 088a0fda
                 }
             }
             lastFrame = rawFrame;
@@ -143,17 +125,10 @@
                     );
 
                     for (MutationRecord record : records) {
-<<<<<<< HEAD
-                        if(record instanceof RRWebMutationData.TextRecord) {
-                            RRWebMutationData.TextRecord textRecord = (RRWebMutationData.TextRecord) record;
-                            texts.add(textRecord);
-                        } else if(record instanceof RRWebMutationData.AttributeRecord) {
-=======
                         if (record instanceof RRWebMutationData.TextRecord) {
                             RRWebMutationData.TextRecord textRecord = (RRWebMutationData.TextRecord) record;
                             texts.add(textRecord);
                         } else if (record instanceof RRWebMutationData.AttributeRecord) {
->>>>>>> 088a0fda
                             RRWebMutationData.AttributeRecord attributeRecord = (RRWebMutationData.AttributeRecord) record;
                             attributes.add(attributeRecord);
                         } else {
@@ -193,11 +168,7 @@
         return thingies;
     }
 
-<<<<<<< HEAD
-     RRWebMetaEvent createMetaEvent(SessionReplayFrame frame) {
-=======
     RRWebMetaEvent createMetaEvent(SessionReplayFrame frame) {
->>>>>>> 088a0fda
         return new RRWebMetaEvent(
                 new RRWebMetaEvent.RRWebMetaEventData(
                         "https://newrelic.com",
@@ -212,13 +183,10 @@
         // Reset the last frame when a new screen is detected
         lastFrame = null;
     }
-<<<<<<< HEAD
-=======
 
     private void addFullFrameSnapshot(ArrayList<RRWebEvent> snapshot, SessionReplayFrame rawFrame) {
         RRWebMetaEvent metaEvent = createMetaEvent(rawFrame);
         snapshot.add(metaEvent);
         snapshot.add(processFullFrame(rawFrame));
     }
->>>>>>> 088a0fda
 }