/**
 * Copyright 2021-present New Relic Corporation. All rights reserved.
 * SPDX-License-Identifier: Apache-2.0
 */

package com.newrelic.agent.android;

import android.app.ActivityManager;
import android.app.Application;
import android.content.Context;
import android.content.pm.ApplicationInfo;
import android.content.pm.PackageInfo;
import android.content.pm.PackageManager;
import android.location.Address;
import android.location.Geocoder;
import android.location.Location;
import android.os.Build;
import android.os.Environment;
import android.os.Looper;
import android.os.Process;
import android.os.StatFs;
import android.text.TextUtils;

import com.newrelic.agent.android.aei.ApplicationExitMonitor;
import com.newrelic.agent.android.analytics.AnalyticsAttribute;
import com.newrelic.agent.android.analytics.AnalyticsControllerImpl;
import com.newrelic.agent.android.analytics.AnalyticsEvent;
import com.newrelic.agent.android.analytics.EventManager;
import com.newrelic.agent.android.api.common.TransactionData;
import com.newrelic.agent.android.api.v1.ConnectionEvent;
import com.newrelic.agent.android.api.v1.ConnectionListener;
import com.newrelic.agent.android.api.v1.DeviceForm;
import com.newrelic.agent.android.api.v2.TraceMachineInterface;
import com.newrelic.agent.android.background.ApplicationStateEvent;
import com.newrelic.agent.android.background.ApplicationStateListener;
import com.newrelic.agent.android.background.ApplicationStateMonitor;
import com.newrelic.agent.android.distributedtracing.UserActionFacade;
import com.newrelic.agent.android.distributedtracing.UserActionType;
import com.newrelic.agent.android.harvest.AgentHealth;
import com.newrelic.agent.android.harvest.ApplicationInformation;
import com.newrelic.agent.android.harvest.ConnectInformation;
import com.newrelic.agent.android.harvest.DeviceInformation;
import com.newrelic.agent.android.harvest.EnvironmentInformation;
import com.newrelic.agent.android.harvest.Harvest;
import com.newrelic.agent.android.harvest.HarvestData;
import com.newrelic.agent.android.harvest.HarvestLifecycleAware;
import com.newrelic.agent.android.harvest.MachineMeasurements;
import com.newrelic.agent.android.instrumentation.MetricCategory;
import com.newrelic.agent.android.logging.AgentLog;
import com.newrelic.agent.android.logging.AgentLogManager;
import com.newrelic.agent.android.logging.AndroidAgentLog;
import com.newrelic.agent.android.logging.ForwardingAgentLog;
import com.newrelic.agent.android.logging.LogLevel;
import com.newrelic.agent.android.logging.LogReporting;
import com.newrelic.agent.android.logging.LogReportingConfiguration;
import com.newrelic.agent.android.measurement.MeasurementEngine;
import com.newrelic.agent.android.metric.Metric;
import com.newrelic.agent.android.metric.MetricNames;
import com.newrelic.agent.android.metric.MetricUnit;
import com.newrelic.agent.android.ndk.NativeReporting;
import com.newrelic.agent.android.payload.PayloadController;
import com.newrelic.agent.android.sample.MachineMeasurementConsumer;
import com.newrelic.agent.android.sample.Sampler;
import com.newrelic.agent.android.stats.StatsEngine;
import com.newrelic.agent.android.stores.SharedPrefsAnalyticsAttributeStore;
import com.newrelic.agent.android.stores.SharedPrefsCrashStore;
import com.newrelic.agent.android.stores.SharedPrefsEventStore;
import com.newrelic.agent.android.stores.SharedPrefsPayloadStore;
import com.newrelic.agent.android.stores.SharedPrefsSessionReplayStore;
import com.newrelic.agent.android.stores.SharedPrefsStore;
import com.newrelic.agent.android.tracing.TraceMachine;
import com.newrelic.agent.android.util.ActivityLifecycleBackgroundListener;
import com.newrelic.agent.android.util.AndroidEncoder;
import com.newrelic.agent.android.util.ComposeChecker;
import com.newrelic.agent.android.util.Connectivity;
import com.newrelic.agent.android.util.Encoder;
import com.newrelic.agent.android.util.OfflineStorage;
import com.newrelic.agent.android.util.PersistentUUID;
import com.newrelic.agent.android.util.Reachability;
import com.newrelic.agent.android.util.UiBackgroundListener;

import java.io.IOException;
import java.text.MessageFormat;
import java.util.Collection;
import java.util.Comparator;
import java.util.List;
import java.util.Locale;
import java.util.Map;
import java.util.concurrent.ConcurrentHashMap;
import java.util.concurrent.locks.Lock;
import java.util.concurrent.locks.ReentrantLock;

public class AndroidAgentImpl implements
        AgentImpl,
        ConnectionListener,
        ApplicationStateListener,
        TraceMachineInterface,
        HarvestLifecycleAware {

    private static final AgentLog log = AgentLogManager.getAgentLog();

    private final Context context;
    private SavedState savedState;

    private final Lock lock = new ReentrantLock();

    private final Encoder encoder = new AndroidEncoder();

    // Cached application and device information
    DeviceInformation deviceInformation;
    private ApplicationInformation applicationInformation;

    private final AgentConfiguration agentConfiguration;

    // Producers and consumers that are tightly coupled to Android implementations
    private MachineMeasurementConsumer machineMeasurementConsumer;
    private OfflineStorage offlineStorageInstance;

    public AndroidAgentImpl(final Context context, final AgentConfiguration agentConfiguration) throws AgentInitializationException {
        // We want an Application context, not an Activity context.
        this.context = appContext(context);
        this.agentConfiguration = agentConfiguration;
        this.savedState = new SavedState(this.context);
        this.offlineStorageInstance = new OfflineStorage(context);

        if (isDisabled()) {
            throw new AgentInitializationException("This version of the agent has been disabled");
        }

        // update with cached settings
        agentConfiguration.updateConfiguration(savedState.getHarvestConfiguration());

        initApplicationInformation();

        // Register ourselves with the TraceMachine
        TraceMachine.setTraceMachineInterface(this);

        agentConfiguration.setCrashStore(new SharedPrefsCrashStore(context));
        agentConfiguration.setPayloadStore(new SharedPrefsPayloadStore(context));
        agentConfiguration.setAnalyticsAttributeStore(new SharedPrefsAnalyticsAttributeStore(context));
        agentConfiguration.setEventStore(new SharedPrefsEventStore(context));
        agentConfiguration.setSessionReplayStore(new SharedPrefsSessionReplayStore(context));

        ApplicationStateMonitor.getInstance().addApplicationStateListener(this);
        startLogReporter(context, agentConfiguration);
        // used to determine when app backgrounds
        final UiBackgroundListener backgroundListener;
        if (Agent.getMonoInstrumentationFlag().equals("YES")) {
            backgroundListener = new ActivityLifecycleBackgroundListener();
            if (backgroundListener instanceof Application.ActivityLifecycleCallbacks) {
                try {
                    if (context.getApplicationContext() instanceof Application) {
                        Application application = (Application) context.getApplicationContext();
                        application.registerActivityLifecycleCallbacks((Application.ActivityLifecycleCallbacks) backgroundListener);
                        if (agentConfiguration.getApplicationFramework() == ApplicationFramework.Xamarin || agentConfiguration.getApplicationFramework() == ApplicationFramework.MAUI) {
                            ApplicationStateMonitor.getInstance().activityStarted();
                        }
                    }
                } catch (Exception e) {
                    // ignore
                }
            }
        } else {
            backgroundListener = new UiBackgroundListener();
        }

        context.registerComponentCallbacks(backgroundListener);

        setupSession();
    }

    private static void startLogReporter(Context context, AgentConfiguration agentConfiguration) {
        if (FeatureFlag.featureEnabled(FeatureFlag.LogReporting)) {
            LogReportingConfiguration.reseed();

            LogReportingConfiguration logReportingConfiguration = agentConfiguration.getLogReportingConfiguration();
            if (logReportingConfiguration.getLoggingEnabled() ) {
                try {
                    /**
                     *  LogReports are stored in the apps cache directory, rather than the persistent files directory. The o/s _may_
                     *  remove the oldest files when storage runs low, offloading some of the maintenance work from the reporter,
                     *  but potentially resulting in unreported log file deletions.
                     *
                     * @see <a href="https://developer.android.com/reference/android/content/Context#getCacheDir()">getCacheDir()</a>
                     **/
                    LogReporting.initialize(context.getCacheDir(), agentConfiguration);

                } catch (IOException e) {
                    AgentLogManager.getAgentLog().error("Log reporting failed to initialize: " + e);
                }

                if (logReportingConfiguration.getLogLevel().ordinal() >= LogLevel.DEBUG.ordinal()) {
                    AgentLogManager.setAgentLog(new ForwardingAgentLog(new AndroidAgentLog()));
                    log.warn("Agent log data will be forwarded with remote logs.");
                }
            }
        }
<<<<<<< HEAD

        initApplicationInformation();

        // Register ourselves with the TraceMachine
        TraceMachine.setTraceMachineInterface(this);

        agentConfiguration.setCrashStore(new SharedPrefsCrashStore(context));
        agentConfiguration.setPayloadStore(new SharedPrefsPayloadStore(context));
        agentConfiguration.setAnalyticsAttributeStore(new SharedPrefsAnalyticsAttributeStore(context));
        agentConfiguration.setEventStore(new SharedPrefsEventStore(context));
        agentConfiguration.setSessionReplayStore(new SharedPrefsSessionReplayStore(context));

        ApplicationStateMonitor.getInstance().addApplicationStateListener(this);

        if (Build.VERSION.SDK_INT >= Build.VERSION_CODES.ICE_CREAM_SANDWICH) {
            // used to determine when app backgrounds
            final UiBackgroundListener backgroundListener;
            if (Agent.getMonoInstrumentationFlag().equals("YES")) {
                backgroundListener = new ActivityLifecycleBackgroundListener();
                if (backgroundListener instanceof Application.ActivityLifecycleCallbacks) {
                    try {
                        if (context.getApplicationContext() instanceof Application) {
                            Application application = (Application) context.getApplicationContext();
                            application.registerActivityLifecycleCallbacks((Application.ActivityLifecycleCallbacks) backgroundListener);
                            if (agentConfiguration.getApplicationFramework() == ApplicationFramework.Xamarin || agentConfiguration.getApplicationFramework() == ApplicationFramework.MAUI) {
                                ApplicationStateMonitor.getInstance().activityStarted();
                            }
                        }
                    } catch (Exception e) {
                        // ignore
                    }
                }
            } else {
                backgroundListener = new UiBackgroundListener();
            }

            context.registerComponentCallbacks(backgroundListener);
        }

        setupSession();
=======
>>>>>>> 9e6b6a74
    }

    protected void initialize() {
        // init this session's data
        setupSession();

        // Agent init now emits metrics and attributes,
        // so the analytics engine must be initialized first
        AnalyticsControllerImpl.initialize(agentConfiguration, this);

        Harvest.addHarvestListener(savedState);
        Harvest.initialize(agentConfiguration);
        Harvest.setHarvestConfiguration(savedState.getHarvestConfiguration());
        Harvest.setHarvestConnectInformation(savedState.getConnectInformation());
        Harvest.addHarvestListener(this);

        startLogReporter(context, agentConfiguration);

        Measurements.initialize();
        log.info(MessageFormat.format("New Relic Agent v{0}", Agent.getVersion()));
        log.verbose(MessageFormat.format("Application token: {0}", agentConfiguration.getApplicationToken()));

        machineMeasurementConsumer = new MachineMeasurementConsumer();
        Measurements.addMeasurementConsumer(machineMeasurementConsumer);

        StatsEngine.get().inc(MetricNames.SUPPORTABILITY_CRASH_UNCAUGHT_HANDLER
                .replace(MetricNames.TAG_NAME, getUnhandledExceptionHandlerName()));
        PayloadController.initialize(agentConfiguration);

        // Set up the sampler
        Sampler.init(context);

        if (isInstantApp()) {
            log.info("This appears to be an Instant App");
            final AnalyticsAttribute attribute = new AnalyticsAttribute(AnalyticsAttribute.INSTANT_APP_ATTRIBUTE, true);
            AnalyticsControllerImpl.getInstance().addAttributeUnchecked(attribute, false);
        }

        if (FeatureFlag.featureEnabled(FeatureFlag.NativeReporting)) {
            try {
                NativeReporting.initialize(context, agentConfiguration);
            } catch (NoClassDefFoundError e) {
                log.error("NativeReporting feature is enabled, but agent-ndk was not found (probably missing as a dependency).");
                log.error("Native reporting will not be enabled");
            }
        }

    }

    protected void setupSession() {
        //Don't preserve the previous session state!
        TraceMachine.clearActivityHistory();
        agentConfiguration.provideSessionId();
    }

    protected void finalizeSession() {
        // no-op at present
    }

    @Override
    // Clear and re-save the savedState if it's out of date.
    // Returns true if an update was performed
    public boolean updateSavedConnectInformation() {
        final ConnectInformation savedConnectInformation = savedState.getConnectInformation();
        final ConnectInformation newConnectInformation = new ConnectInformation(getApplicationInformation(), getDeviceInformation());

        if (!(newConnectInformation.equals(savedConnectInformation) && savedState.hasConnectionToken(agentConfiguration.getApplicationToken()))) {
            // saved state changed.  clear and re-save.  Harvester will re-save harvestConfiguration

            // check versionCode for app update
            if (newConnectInformation.getApplicationInformation().isAppUpgrade(savedConnectInformation.getApplicationInformation())) {
                StatsEngine.get().inc(MetricNames.MOBILE_APP_UPGRADE);

                final AnalyticsAttribute attribute = new AnalyticsAttribute(AnalyticsAttribute.APP_UPGRADE_ATTRIBUTE,
                        savedConnectInformation.getApplicationInformation().getAppVersion());
                AnalyticsControllerImpl.getInstance().addAttributeUnchecked(attribute, false);
            }

            savedState.clear();
            savedState.saveConnectInformation(newConnectInformation);
            savedState.saveConnectionToken(agentConfiguration.getApplicationToken());

            return true;
        } else {
            return false;
        }
    }

    @Override
    public DeviceInformation getDeviceInformation() {
        if (deviceInformation == null) {
            DeviceInformation info = new DeviceInformation();

            info.setOsName("Android");
            info.setOsVersion(android.os.Build.VERSION.RELEASE);
            info.setOsBuild(android.os.Build.VERSION.INCREMENTAL);
            info.setModel(android.os.Build.MODEL);
            info.setAgentName("AndroidAgent");
            info.setAgentVersion(Agent.getVersion());
            info.setManufacturer(android.os.Build.MANUFACTURER);
            info.setDeviceId(getUUID());
            info.setArchitecture(System.getProperty("os.arch"));
            info.setRunTime(System.getProperty("java.vm.version"));
            info.setSize(deviceForm(context).name().toLowerCase(Locale.getDefault()));
            info.setApplicationFramework(agentConfiguration.getApplicationFramework());
            info.setApplicationFrameworkVersion(agentConfiguration.getApplicationFrameworkVersion());

            deviceInformation = info;
        }

        return deviceInformation;
    }

    @Override
    @SuppressWarnings("deprecation")
    public EnvironmentInformation getEnvironmentInformation() {
        final EnvironmentInformation envInfo = new EnvironmentInformation();
        final ActivityManager activityManager = (ActivityManager) context.getSystemService(Context.ACTIVITY_SERVICE);

        final long free[] = new long[2];
        try {
            final StatFs rootStatFs = new StatFs(Environment.getRootDirectory().getAbsolutePath());
            final StatFs externalStatFs = new StatFs(Environment.getExternalStorageDirectory().getAbsolutePath());

            free[0] = rootStatFs.getAvailableBlocksLong() * rootStatFs.getBlockSizeLong();
            free[1] = externalStatFs.getAvailableBlocksLong() * rootStatFs.getBlockSizeLong();
        } catch (Exception e) {
            AgentHealth.noticeException(e);
        } finally {
            // JSON serializer always expects some value for diskAvailable. Ensure they aren't negative.
            if (free[0] < 0)
                free[0] = 0;
            if (free[1] < 0)
                free[1] = 0;

            envInfo.setDiskAvailable(free);
        }
        envInfo.setMemoryUsage(Sampler.sampleMemory(activityManager).getSampleValue().asLong());
        envInfo.setOrientation(context.getResources().getConfiguration().orientation);
        envInfo.setNetworkStatus(getNetworkCarrier());
        envInfo.setNetworkWanType(getNetworkWanType());

        return envInfo;
    }

    public void initApplicationInformation() throws AgentInitializationException {
        if (applicationInformation != null) {
            log.debug("attempted to reinitialize ApplicationInformation.");
            return;
        }

        final String packageName = context.getPackageName();
        final PackageManager packageManager = context.getPackageManager();

        PackageInfo packageInfo = null;
        try {
            packageInfo = packageManager.getPackageInfo(packageName, 0);
        } catch (PackageManager.NameNotFoundException e) {
            throw new AgentInitializationException("Could not determine package version: " + e.getMessage());
        }

        String appVersion = agentConfiguration.getCustomApplicationVersion();
        if (TextUtils.isEmpty(appVersion)) {
            if (packageInfo != null && packageInfo.versionName != null && packageInfo.versionName.length() > 0) {
                appVersion = packageInfo.versionName;
            } else {
                throw new AgentInitializationException("Your app doesn't appear to have a version defined. Ensure you have defined 'versionName' in your manifest.");
            }

        }
        log.debug("Using application version " + appVersion);

        String appName;
        try {
            final ApplicationInfo info = packageManager.getApplicationInfo(packageName, 0);
            if (info != null) {
                appName = packageManager.getApplicationLabel(info).toString();
            } else {
                appName = packageName;
            }
        } catch (PackageManager.NameNotFoundException e) {
            log.warn(e.toString());
            appName = packageName;
        } catch (SecurityException e) {
            log.warn(e.toString());
            appName = packageName;
        }
        log.debug("Using application name " + appName);

        String build = agentConfiguration.getCustomBuildIdentifier();
        if (TextUtils.isEmpty(build)) {
            if (packageInfo != null) {
                // set the versionCode as the build by default
                build = String.valueOf(packageInfo.versionCode);
            } else {
                build = "";
                log.warn("Your app doesn't appear to have a version code defined. Ensure you have defined 'versionCode' in your manifest.");
            }
        }
        log.debug("Using build " + build);

        applicationInformation = new ApplicationInformation(appName, appVersion, packageName, build);
        applicationInformation.setVersionCode(packageInfo.versionCode);
    }

    @Override
    public ApplicationInformation getApplicationInformation() {
        return applicationInformation;
    }

    @Override
    public long getSessionDurationMillis() {
        return Harvest.getMillisSinceStart();
    }

    private static DeviceForm deviceForm(final Context context) {
        final int deviceSize = context.getResources().getConfiguration().screenLayout & android.content.res.Configuration.SCREENLAYOUT_SIZE_MASK;
        switch (deviceSize) {
            case android.content.res.Configuration.SCREENLAYOUT_SIZE_SMALL: {
                return DeviceForm.SMALL;
            }
            case android.content.res.Configuration.SCREENLAYOUT_SIZE_NORMAL: {
                return DeviceForm.NORMAL;
            }
            case android.content.res.Configuration.SCREENLAYOUT_SIZE_LARGE: {
                return DeviceForm.LARGE;
            }
            default: {
                //
                // Android 2.2 doesn't have the XLARGE constant.
                //
                if (deviceSize > android.content.res.Configuration.SCREENLAYOUT_SIZE_LARGE) {
                    return DeviceForm.XLARGE;
                } else {
                    return DeviceForm.UNKNOWN;
                }
            }
        }
    }

    private static Context appContext(final Context context) {
        if (!(context instanceof Application)) {
            return context.getApplicationContext();
        } else {
            return context;
        }
    }

    // never called
    @Deprecated
    @Override
    public void addTransactionData(TransactionData transactionData) {
    }

    // never called
    @Deprecated
    @Override
    public void mergeTransactionData(List<TransactionData> transactionDataList) {
    }

    // never called
    @Deprecated
    @Override
    public List<TransactionData> getAndClearTransactionData() {
        return null;
    }

    @Override
    public String getCrossProcessId() {
        lock.lock();
        try {
            return savedState.getCrossProcessId();
        } finally {
            lock.unlock();
        }
    }

    @Override
    public int getCurrentProcessId() {
        return Process.myPid();
    }

    @Override
    public int getStackTraceLimit() {
        lock.lock();
        try {
            return savedState.getStackTraceLimit();
        } finally {
            lock.unlock();
        }
    }

    @Override
    public int getResponseBodyLimit() {
        lock.lock();
        try {
            return savedState.getHarvestConfiguration().getResponse_body_limit();
        } finally {
            lock.unlock();
        }
    }

    @Override
    public void start() {
        if (!isDisabled()) {
            initialize();
            Harvest.start();

            if (FeatureFlag.featureEnabled(FeatureFlag.NativeReporting)) {
                try {
                    if (NativeReporting.isInitialized()) {
                        NativeReporting.getInstance().start();
                    }
                } catch (NoClassDefFoundError e) {
                    log.error("Native reporting is not enabled");
                }
            }

            if (FeatureFlag.featureEnabled(FeatureFlag.DistributedTracing)) {
                // assume a user action caused the agent to start or return to foreground
                UserActionFacade.getInstance().recordUserAction(UserActionType.AppLaunch);
            }

            //check if Compose is used for app or not
            if(ComposeChecker.isComposeUsed(context)) {
                StatsEngine.SUPPORTABILITY.inc(MetricNames.SUPPORTABILITY_MOBILE_ANDROID_JETPACK_COMPOSE);
            }

        } else {
            stop(false);
        }
    }

    @Override
    public void stop() {
        stop(true);
    }

    void stop(boolean finalSendData) {

        if (FeatureFlag.featureEnabled(FeatureFlag.DistributedTracing)) {
            // assume some user action caused the agent to go to background
            UserActionFacade.getInstance().recordUserAction(UserActionType.AppBackground);
        }

        // clean up session data
        finalizeSession();

        Sampler.shutdown();
        TraceMachine.haltTracing();

        final AnalyticsControllerImpl analyticsController = AnalyticsControllerImpl.getInstance();
        final EventManager eventManager = analyticsController.getEventManager();

        if (!NewRelic.isShutdown) {
            // Emit a supportability metric that records the number of events recorded versus ejected
            // during this session
            int eventsRecorded = eventManager.getEventsRecorded();
            int eventsEjected = eventManager.getEventsEjected();

            Measurements.addCustomMetric(MetricNames.SUPPORTABILITY_EVENT_RECORDED, MetricCategory.NONE.name(),
                    eventsRecorded, eventsEjected, eventsEjected, MetricUnit.OPERATIONS, MetricUnit.OPERATIONS);
        }

        if (finalSendData) {
            if (isUIThread()) {
                StatsEngine.get().inc(MetricNames.SUPPORTABILITY_HARVEST_ON_MAIN_THREAD);
            }

            try {
                //clear all existing data during shutdown process
                if (NewRelic.isStarted() && NewRelic.isShutdown) {
                    clearExistingData();

                    //make sure to add shutdown supportability metrics
                    HarvestData harvestData = Harvest.getInstance().getHarvestData();
                    if (harvestData != null && harvestData.getMetrics() != null) {
                        MachineMeasurements metrics = Harvest.getInstance().getHarvestData().getMetrics();
                        for (ConcurrentHashMap.Entry<String, Metric> entry : StatsEngine.notice().getStatsMap().entrySet()) {
                            metrics.addMetric(entry.getValue());
                        }
                    }
                }
            } catch (Exception ex) {
                log.error("There is an error during shutdown process: " + ex.getLocalizedMessage());
            }

            Harvest.harvestNow(true, true);

            HarvestData harvestData = Harvest.getInstance().getHarvestData();
            log.debug("EventManager: recorded[" + eventManager.getEventsRecorded() + "] ejected[" + eventManager.getEventsEjected() + "]");
            if (harvestData != null && harvestData.isValid()) {
                Collection<AnalyticsEvent> events = harvestData.getAnalyticsEvents();
                if (!events.isEmpty()) {
                    log.warn("Agent stopped with " + events.size() + " events dropped from failed harvest.");
                }
                if (0 < eventManager.size()) {
                    log.warn("Agent stopped with " + eventManager.size() + " events left in event pool.");
                }
            }
        }

        if (FeatureFlag.featureEnabled(FeatureFlag.NativeReporting)) {
            try {
                NativeReporting.shutdown();
            } catch (NoClassDefFoundError e) {
                // ignored
            }
        }

        AnalyticsControllerImpl.shutdown();
        TraceMachine.clearActivityHistory();
        Harvest.shutdown();
        Measurements.shutdown();
        PayloadController.shutdown();
    }

    @Override
    public void disable() {
        log.warn("PERMANENTLY DISABLING AGENT v" + Agent.getVersion());
        try {
            savedState.saveDisabledVersion(Agent.getVersion());
        } finally {
            try {
                stop(false);
            } finally {
                Agent.setImpl(NullAgentImpl.instance);
            }
        }
    }

    public boolean isDisabled() {
        return Agent.getVersion().equals(savedState.getDisabledVersion());
    }

    public String getNetworkCarrier() {
        return Connectivity.carrierNameFromContext(context);
    }

    public String getNetworkWanType() {
        return Connectivity.wanType(context);
    }

    /**
     * Initialize & start the New Relic agent.
     *
     * @param context
     * @param agentConfiguration
     */
    public static void init(final Context context, final AgentConfiguration agentConfiguration) {
        try {
            Agent.setImpl(new AndroidAgentImpl(context, agentConfiguration));
            Agent.start();
            startLogReporter(context, agentConfiguration);
        } catch (AgentInitializationException e) {
            log.error("Failed to initialize the agent: " + e.toString());
        }
    }

    /*
     * (non-Javadoc)
     * @see com.newrelic.agent.android.api.v1.ConnectionListener#connected(com.newrelic.agent.android.api.v1.ConnectionEvent)
     */
    // never called
    @Deprecated
    @Override
    public void connected(ConnectionEvent e) {
        log.error("AndroidAgentImpl: connected ");
    }

    /*
     * (non-Javadoc)
     * @see com.newrelic.agent.android.api.v1.ConnectionListener#disconnected(com.newrelic.agent.android.api.v1.ConnectionEvent)
     */
    // never called
    @Deprecated
    @Override
    public void disconnected(ConnectionEvent e) {
        savedState.clear();
    }


    @Override
    public void applicationForegrounded(ApplicationStateEvent e) {
        log.info("AndroidAgentImpl: application foregrounded");

        // BackgroundReporting
        if (FeatureFlag.featureEnabled(FeatureFlag.BackgroundReporting)) {
            if(NewRelic.isStarted()) {
                stop();
            }
        }
        if (!NewRelic.isShutdown) {
            start();
            startLogReporter(context, agentConfiguration);
            AnalyticsControllerImpl.getInstance().removeAttribute(AnalyticsAttribute.BACKGROUND_ATTRIBUTE_NAME);
        }
    }

    @Override
    public void applicationBackgrounded(ApplicationStateEvent e) {
        log.info("AndroidAgentImpl: application backgrounded");
            stop();
        // BackgroundReporting
        if (FeatureFlag.featureEnabled(FeatureFlag.BackgroundReporting)) {
            start();
            startLogReporter(context, agentConfiguration);
            AnalyticsControllerImpl.getInstance().addAttributeUnchecked(new AnalyticsAttribute(AnalyticsAttribute.BACKGROUND_ATTRIBUTE_NAME,true), false);
        }
    }

    @Override
    public void setLocation(String countryCode, String adminRegion) {
        if (countryCode == null || adminRegion == null) {
            throw new IllegalArgumentException("Country code and administrative region are required.");
        }
    }


    /**
     * Android specific interface to set Location. Uses Geocoder to resolve
     * a Location to a country and region code.
     *
     * @param location An android.location.Location
     */
    public void setLocation(Location location) {
        if (location == null) {
            throw new IllegalArgumentException("Location must not be null.");
        }

        final Geocoder coder = new Geocoder(context);
        List<Address> addresses = null;
        try {
            addresses = coder.getFromLocation(location.getLatitude(), location.getLongitude(), 1);
        } catch (IOException e) {
            log.error("Unable to geocode location: " + e.toString());
        }

        if (addresses == null || addresses.size() == 0) {
            // No addresses returned.
            return;
        }

        final Address address = addresses.get(0);
        if (address == null) {
            // Address list entry is null.
            return;
        }

        final String countryCode = address.getCountryCode();
        final String adminArea = address.getAdminArea();

        if (countryCode != null && adminArea != null) {
            setLocation(countryCode, adminArea);
        }
    }

    /**
     * Used to sort transactions in descending order by timestamp.
     */
    private static final Comparator<TransactionData> cmp = new Comparator<TransactionData>() {
        @Override
        public int compare(TransactionData lhs, TransactionData rhs) {
            if (lhs.getTimestamp() > rhs.getTimestamp()) {
                return -1;
            } else if (lhs.getTimestamp() < rhs.getTimestamp()) {
                return 1;
            } else {
                return 0;
            }
        }
    };

    /**
     * Get a UUID for the current device.
     *
     * @return A random UUID. This UUID is generated once and then stored in SharedPreferences.
     * This will be overridden by any value injected into the agent configuration.
     */
    String getUUID() {
        String uuid = savedState.getConnectInformation().getDeviceInformation().getDeviceId();

        if (TextUtils.isEmpty(uuid)) {
            PersistentUUID persistentUUID = new PersistentUUID(context);
            uuid = persistentUUID.getPersistentUUID();
            savedState.saveDeviceId(uuid);
            StatsEngine.get().inc(MetricNames.METRIC_UUID_CREATED);
        }

        // override the the UUID with any non-null present in configuration
        String configuredUUID = agentConfiguration.getDeviceID();
        if (configuredUUID != null) {
            uuid = configuredUUID;
            StatsEngine.get().inc(MetricNames.METRIC_UUID_OVERRIDDEN);
        }

        return uuid;
    }

    private String getUnhandledExceptionHandlerName() {
        try {
            return Thread.getDefaultUncaughtExceptionHandler().getClass().getName();
        } catch (Exception e) {
            return "unknown";
        }
    }

    private void clearExistingData() {
        try {
            //clear harvestData
            if (Harvest.getInstance() != null && Harvest.getInstance().getHarvestData() != null) {
                HarvestData harvestData = Harvest.getInstance().getHarvestData();
                harvestData.reset();
            }

            //clear activity traces
            TraceMachine.clearActivityHistory();

            //clear analytics
            AnalyticsControllerImpl analyticsController = AnalyticsControllerImpl.getInstance();
            if (analyticsController != null) {
                analyticsController.clear();
            }

            //clear measurementEngine
            MeasurementEngine measurementEngine = new MeasurementEngine();
            if (measurementEngine != null) {
                measurementEngine.clear();
            }
        } catch (Exception ex) {
            log.error("There is an error while clean data during shutdown process: " + ex.getLocalizedMessage());
        }
    }

    public Encoder getEncoder() {
        return encoder;
    }

    // TraceMachineInterface methods
    @Override
    public long getCurrentThreadId() {
        return Thread.currentThread().getId();
    }

    @Override
    public boolean isUIThread() {
        return Looper.myLooper() == Looper.getMainLooper();
    }

    @Override
    public String getCurrentThreadName() {
        return Thread.currentThread().getName();
    }

    protected SavedState getSavedState() {
        return savedState;
    }

    protected void setSavedState(SavedState savedState) {
        this.savedState = savedState;
    }

    public boolean hasReachableNetworkConnection(String reachableHost) {
        return Reachability.hasReachableNetworkConnection(context, reachableHost);
    }

    @Override
    public boolean isInstantApp() {
        return InstantApps.isInstantApp(context);
    }

    @Override
    public void persistHarvestDataToDisk(String data) {
        offlineStorageInstance.persistHarvestDataToDisk(data);
    }

    @Override
    public Map<String, String> getAllOfflineData() {
        return offlineStorageInstance.getAllOfflineData();
    }

    /**
     * Called after connection has been made or configuration has been pulled from cache.
     */
    @Override
    public void onHarvestConnected() {
        // Feature enabled and RT >= SDK 30?
        if (FeatureFlag.featureEnabled(FeatureFlag.ApplicationExitReporting)) {
            // must be called after application information was gathered and AnalyticsController has been initialized
            if (agentConfiguration.getApplicationExitConfiguration().isEnabled()) {
                new ApplicationExitMonitor(context).harvestApplicationExitInfo();
            } else {
                // removing the session Map as the feature is disabled
                new ApplicationExitMonitor(context).resetSessionMap();
                log.debug("ApplicationExitReporting feature is enabled locally, but disabled in remote configuration.");
            }
        }

        if (FeatureFlag.featureEnabled(FeatureFlag.LogReporting)) {
            if (LogReporting.isRemoteLoggingEnabled()) {
                StatsEngine.SUPPORTABILITY.inc(MetricNames.SUPPORTABILITY_LOG_SAMPLED + agentConfiguration.getLogReportingConfiguration().isSampled());
            }
        }

        agentConfiguration.updateConfiguration(savedState.getHarvestConfiguration());
    }

    @Override
    public void onHarvestConfigurationChanged() {
        agentConfiguration.updateConfiguration(savedState.getHarvestConfiguration());
    }
}<|MERGE_RESOLUTION|>--- conflicted
+++ resolved
@@ -195,49 +195,6 @@
                 }
             }
         }
-<<<<<<< HEAD
-
-        initApplicationInformation();
-
-        // Register ourselves with the TraceMachine
-        TraceMachine.setTraceMachineInterface(this);
-
-        agentConfiguration.setCrashStore(new SharedPrefsCrashStore(context));
-        agentConfiguration.setPayloadStore(new SharedPrefsPayloadStore(context));
-        agentConfiguration.setAnalyticsAttributeStore(new SharedPrefsAnalyticsAttributeStore(context));
-        agentConfiguration.setEventStore(new SharedPrefsEventStore(context));
-        agentConfiguration.setSessionReplayStore(new SharedPrefsSessionReplayStore(context));
-
-        ApplicationStateMonitor.getInstance().addApplicationStateListener(this);
-
-        if (Build.VERSION.SDK_INT >= Build.VERSION_CODES.ICE_CREAM_SANDWICH) {
-            // used to determine when app backgrounds
-            final UiBackgroundListener backgroundListener;
-            if (Agent.getMonoInstrumentationFlag().equals("YES")) {
-                backgroundListener = new ActivityLifecycleBackgroundListener();
-                if (backgroundListener instanceof Application.ActivityLifecycleCallbacks) {
-                    try {
-                        if (context.getApplicationContext() instanceof Application) {
-                            Application application = (Application) context.getApplicationContext();
-                            application.registerActivityLifecycleCallbacks((Application.ActivityLifecycleCallbacks) backgroundListener);
-                            if (agentConfiguration.getApplicationFramework() == ApplicationFramework.Xamarin || agentConfiguration.getApplicationFramework() == ApplicationFramework.MAUI) {
-                                ApplicationStateMonitor.getInstance().activityStarted();
-                            }
-                        }
-                    } catch (Exception e) {
-                        // ignore
-                    }
-                }
-            } else {
-                backgroundListener = new UiBackgroundListener();
-            }
-
-            context.registerComponentCallbacks(backgroundListener);
-        }
-
-        setupSession();
-=======
->>>>>>> 9e6b6a74
     }
 
     protected void initialize() {
