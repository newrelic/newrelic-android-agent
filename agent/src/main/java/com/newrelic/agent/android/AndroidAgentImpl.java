--- conflicted
+++ resolved
@@ -169,13 +169,8 @@
 
     private static void startLogReporter(Context context, AgentConfiguration agentConfiguration) {
             LogReportingConfiguration logReportingConfiguration = agentConfiguration.getLogReportingConfiguration();
-<<<<<<< HEAD
-            if (logReportingConfiguration.getLoggingEnabled() ) {
-                LogReportingConfiguration.reseed();
-=======
             LogReportingConfiguration.reseed();
              if (logReportingConfiguration.getLoggingEnabled() ) {
->>>>>>> 2d0e1238
                 try {
                     /*
                        LogReports are stored in the apps cache directory, rather than the persistent files directory. The o/s _may_
