--- conflicted
+++ resolved
@@ -246,11 +246,6 @@
     public String generateCssDescription() {
         StringBuilder cssBuilder = new StringBuilder(viewDetails.generateCssDescription());
         generateImageCss(cssBuilder);
-<<<<<<< HEAD
-        cssBuilder.append("}");
-
-=======
->>>>>>> 560234a7
         return cssBuilder.toString();
     }
 
@@ -279,7 +274,6 @@
         cssBuilder.append("background-repeat: no-repeat; ");
         cssBuilder.append("background-position: center; ");
     }
-
 
     @Override
     public RRWebElementNode generateRRWebNode() {
@@ -343,62 +337,6 @@
         return viewDetails.parentId;
     }
 
-<<<<<<< HEAD
-    @Override
-    public List<MutationRecord> generateDifferences(SessionReplayViewThingyInterface other) {
-        // Make sure this is not null and is of the same type
-        if (!(other instanceof SessionReplayImageViewThingy)) {
-            return null;
-        }
-
-        // Create a map to store style differences
-        java.util.Map<String, String> styleDifferences = new java.util.HashMap<>();
-
-        // Compare frames
-        if (!viewDetails.frame.equals(other.getViewDetails().frame)) {
-            styleDifferences.put("left", other.getViewDetails().frame.left + "px");
-            styleDifferences.put("top", other.getViewDetails().frame.top + "px");
-            styleDifferences.put("width", other.getViewDetails().frame.width() + "px");
-            styleDifferences.put("height", other.getViewDetails().frame.height() + "px");
-        }
-
-        // Compare background colors if available
-        if (viewDetails.backgroundColor != null && other.getViewDetails().backgroundColor != null) {
-            if (!viewDetails.backgroundColor.equals(other.getViewDetails().backgroundColor)) {
-                styleDifferences.put("background-color", other.getViewDetails().backgroundColor);
-            }
-        } else if (other.getViewDetails().backgroundColor != null) {
-            styleDifferences.put("background-color", other.getViewDetails().backgroundColor);
-        }
-
-        // Create and return a MutationRecord with the style differences
-        Attributes attributes = new Attributes(viewDetails.getCSSSelector());
-        attributes.setMetadata(styleDifferences);
-        List<MutationRecord> mutations = new ArrayList<>();
-        mutations.add(new RRWebMutationData.AttributeRecord(viewDetails.getViewId(), attributes));
-        return mutations;
-    }
-
-    @Override
-    public List<RRWebMutationData.AddRecord> generateAdditionNodes(int parentId) {
-        RRWebElementNode node = generateRRWebNode();
-        node.attributes.metadata.put("style", generateInlineCss());
-        RRWebMutationData.AddRecord addRecord = new RRWebMutationData.AddRecord(
-                parentId,
-                null,
-                node);
-
-        List<RRWebMutationData.AddRecord> adds = new ArrayList<>();
-        adds.add(addRecord);
-        return adds;
-    }
-
-    @Override
-    public int getViewId() {
-        return viewDetails.viewId;
-    }
-=======
->>>>>>> 560234a7
 
     private String getBackgroundColor(ImageView view) {
         Drawable background = view.getBackground();
