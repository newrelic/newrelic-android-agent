--- conflicted
+++ resolved
@@ -11,10 +11,7 @@
 import androidx.annotation.NonNull;
 
 import com.google.gson.Gson;
-import com.google.gson.JsonArray;
-import com.google.gson.JsonObject;
 import com.newrelic.agent.android.AgentConfiguration;
-import com.newrelic.agent.android.NewRelic;
 import com.newrelic.agent.android.background.ApplicationStateEvent;
 import com.newrelic.agent.android.background.ApplicationStateListener;
 import com.newrelic.agent.android.harvest.Harvest;
@@ -47,9 +44,6 @@
     private SessionReplayFileManager fileManager;
     protected static final AgentLog log = AgentLogManager.getAgentLog();
     private static boolean isFirstChunk = true;
-<<<<<<< HEAD
-    private JsonArray jsonArray = new JsonArray();
-=======
     private final List<SessionReplayFrame> rawFrames =
             Collections.synchronizedList(new ArrayList<>());
     private final List<RRWebEvent> rrWebEvents =
@@ -75,7 +69,6 @@
     public static boolean shouldTakeFullSnapshot() {
         return takeFullSnapshot.get();
     }
->>>>>>> 560234a7
 
     /**
      * Initializes the SessionReplay system.
@@ -109,8 +102,6 @@
 
         registerCallbacks();
         startRecording();
-
-
         isFirstChunk = true;
 
         Log.d("SessionReplay", "Session replay initialized successfully");
@@ -133,15 +124,11 @@
         instance.rawFrames.clear();
         instance.rrWebEvents.clear();
         instance.touchTrackers.clear();
-        instance.jsonArray = new JsonArray();
+
         // Shutdown file manager
         SessionReplayFileManager.shutdown();
 
         log.debug("Session replay deinitialized");
-    }
-
-    public static SessionReplay getInstance() {
-        return instance;
     }
 
     @Override
@@ -181,11 +168,7 @@
         // Use current time as last timestamp instead of last frame time to match with Mobile Session Event
         attributes.put(LAST_TIMESTAMP, System.currentTimeMillis());
         attributes.put(Constants.SessionReplay.IS_FIRST_CHUNK, isFirstChunk);
-        if(jsonArray.size() > 0) {
-            SessionReplayReporter.reportSessionReplayData(jsonArray.toString().getBytes(), attributes);
-        } else {
         SessionReplayReporter.reportSessionReplayData(json.getBytes(), attributes);
-        }
 
         rrWebEvents.clear();
         rawFrames.clear();
@@ -213,23 +196,6 @@
         return 0;
     }
 
-    /**
-     * Extracts timestamp from different RRWebEvent types
-     */
-    private long getEventTimestamp(RRWebEvent event) {
-        if (event instanceof com.newrelic.agent.android.sessionReplay.models.RRWebFullSnapshotEvent) {
-            return ((com.newrelic.agent.android.sessionReplay.models.RRWebFullSnapshotEvent) event).timestamp;
-        } else if (event instanceof com.newrelic.agent.android.sessionReplay.models.RRWebMetaEvent) {
-            return ((com.newrelic.agent.android.sessionReplay.models.RRWebMetaEvent) event).timestamp;
-        } else if (event instanceof com.newrelic.agent.android.sessionReplay.models.RRWebTouch) {
-            return ((com.newrelic.agent.android.sessionReplay.models.RRWebTouch) event).timestamp;
-        } else if (event instanceof com.newrelic.agent.android.sessionReplay.models.IncrementalEvent.RRWebIncrementalEvent) {
-            return ((com.newrelic.agent.android.sessionReplay.models.IncrementalEvent.RRWebIncrementalEvent) event).timestamp;
-        }
-        // Default fallback - should not happen if all event types have timestamp
-        return 0;
-    }
-
 
     private static void registerCallbacks() {
         application.registerActivityLifecycleCallbacks(sessionReplayActivityLifecycleCallbacks);
@@ -301,10 +267,4 @@
             fileManager.clearWorkingFile();
         }
     }
-
-    public void recordSessionReplayEvent(String jsonString) {
-
-        JsonObject jsonObject = new Gson().fromJson(jsonString, JsonObject.class);
-        jsonArray.add(jsonObject);
-    }
 }