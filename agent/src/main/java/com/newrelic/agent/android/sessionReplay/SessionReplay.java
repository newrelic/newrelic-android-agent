package com.newrelic.agent.android.sessionReplay;

import static com.newrelic.agent.android.util.Constants.SessionReplay.FIRST_TIMESTAMP;
import static com.newrelic.agent.android.util.Constants.SessionReplay.LAST_TIMESTAMP;

import android.app.Application;
import android.os.Handler;
import android.util.Log;
import android.view.View;

import androidx.annotation.NonNull;

import com.google.gson.Gson;
import com.newrelic.agent.android.AgentConfiguration;
import com.newrelic.agent.android.background.ApplicationStateEvent;
import com.newrelic.agent.android.background.ApplicationStateListener;
import com.newrelic.agent.android.harvest.Harvest;
import com.newrelic.agent.android.harvest.HarvestLifecycleAware;
import com.newrelic.agent.android.logging.AgentLog;
import com.newrelic.agent.android.logging.AgentLogManager;
import com.newrelic.agent.android.metric.MetricNames;
import com.newrelic.agent.android.sessionReplay.internal.OnFrameTakenListener;
import com.newrelic.agent.android.sessionReplay.models.RRWebEvent;
import com.newrelic.agent.android.stats.StatsEngine;
import com.newrelic.agent.android.util.Constants;

import java.util.ArrayList;
import java.util.HashMap;
import java.util.List;
import java.util.Map;

import curtains.Curtains;

public class SessionReplay implements OnFrameTakenListener, HarvestLifecycleAware, OnTouchRecordedListener, ApplicationStateListener {
    private static Application application;
    private static Handler uiThreadHandler;
    private static SessionReplayActivityLifecycleCallbacks sessionReplayActivityLifecycleCallbacks;
    private static SessionReplayProcessor processor;
    private static ViewDrawInterceptor viewDrawInterceptor;
    private final List<TouchTracker> touchTrackers = new ArrayList<>();
    private static final SessionReplay instance = new SessionReplay();
    private SessionReplayFileManager fileManager;
    protected static final AgentLog log = AgentLogManager.getAgentLog();
    private final ArrayList<SessionReplayFrame> rawFrames = new ArrayList<>();
    private final List<RRWebEvent> rrWebEvents = new ArrayList<>();
    private static boolean isFirstChunk = true;
    private static boolean takeFullSnapshot = true;
<<<<<<< HEAD

    /**
     * Sets whether the next snapshot should be a full snapshot or incremental.
     * This can be called from any class to force a full snapshot on the next capture.
     *
     * @param shouldTakeFullSnapshot true to take a full snapshot, false for incremental
     */
    public static void setTakeFullSnapshot(boolean shouldTakeFullSnapshot) {
        takeFullSnapshot = shouldTakeFullSnapshot;
        log.debug("SessionReplay: takeFullSnapshot set to " + shouldTakeFullSnapshot);
    }

    /**
     * Gets the current takeFullSnapshot value.
     *
     * @return true if the next snapshot will be a full snapshot, false otherwise
     */
    public static boolean shouldTakeFullSnapshot() {
        return takeFullSnapshot;
    }
=======
>>>>>>> 59c394ad

    /**
     * Initializes the SessionReplay system.
     * This method sets up the necessary callbacks, handlers, and starts recording.
     * Should be called from the application's onCreate method.
     *
     * @param application     The application instance
     * @param uiThreadHandler Handler for the UI thread
     */
    public static void initialize(Application application, Handler uiThreadHandler, AgentConfiguration agentConfiguration) {
        if (application == null) {
            Log.e("SessionReplay", "Cannot initialize with null application");
            return;
        }

        if (uiThreadHandler == null) {
            Log.e("SessionReplay", "Cannot initialize with null UI thread handler");
            return;
        }

        SessionReplay.application = application;
        SessionReplay.uiThreadHandler = uiThreadHandler;

        sessionReplayActivityLifecycleCallbacks = new SessionReplayActivityLifecycleCallbacks(instance,application);
        viewDrawInterceptor = new ViewDrawInterceptor(instance,agentConfiguration);
        processor = new SessionReplayProcessor();
        // Initialize file manager
        instance.fileManager = new SessionReplayFileManager(processor);
        SessionReplayFileManager.initialize(application);
        StatsEngine.SUPPORTABILITY.inc(MetricNames.SUPPORTABILITY_SESSION_REPLAY_INIT);

        registerCallbacks();
        startRecording();
        isFirstChunk = true;

        Log.d("SessionReplay", "Session replay initialized successfully");
    }

    /**
     * Deinitializes the SessionReplay system.
     * This method cleans up resources, unregisters callbacks, and stops recording.
     * Should be called when the application is being terminated or when session replay
     * functionality needs to be disabled.
     */
    public static void deInitialize() {
        if(application == null) {
            return;
        }
        unregisterCallbacks();
        stopRecording();

        // Clear any pending data
        instance.rawFrames.clear();
        instance.rrWebEvents.clear();
        instance.touchTrackers.clear();

        // Shutdown file manager
        SessionReplayFileManager.shutdown();

        log.debug("Session replay deinitialized");
    }

    @Override
    public void onHarvestStart() {
        // No-op
    }

    @Override
    public void onHarvest() {
        log.debug("Harvest started, processing frames and touch data");
        if (rawFrames.isEmpty() && touchTrackers.isEmpty()) {
            Log.d("SessionReplay", "No frames or touch data to process.");
            return;
        }

        ArrayList<RRWebEvent> totalTouches = new ArrayList<>();
        for (TouchTracker touchTracker : touchTrackers) {
            totalTouches.addAll(touchTracker.processTouchData());
        }

        rrWebEvents.addAll(totalTouches);

        rrWebEvents.sort((event1, event2) -> Long.compare(getEventTimestamp(event1), getEventTimestamp(event2)));

        String json = new Gson().toJson(rrWebEvents);
        Map<String, Object> attributes = new HashMap<>();

        // Safely get first timestamp - use first frame timestamp if available, otherwise use current time
        if (!rawFrames.isEmpty()) {
            attributes.put(FIRST_TIMESTAMP, rawFrames.get(0).timestamp);
        } else {
            // If we only have touch data without frames, use current time as first timestamp
            attributes.put(FIRST_TIMESTAMP, System.currentTimeMillis());
            Log.w("SessionReplay", "No frames available, using current time as FIRST_TIMESTAMP");
        }

        // Use current time as last timestamp instead of last frame time to match with Mobile Session Event
        attributes.put(LAST_TIMESTAMP, System.currentTimeMillis());
        attributes.put(Constants.SessionReplay.IS_FIRST_CHUNK, isFirstChunk);
        SessionReplayReporter.reportSessionReplayData(json.getBytes(), attributes);

        rrWebEvents.clear();
        rawFrames.clear();
        touchTrackers.clear();
        fileManager.clearWorkingFileWhileRunningSession();
        isFirstChunk = false;
        takeFullSnapshot = true;
    }


    /**
     * Extracts timestamp from different RRWebEvent types
     */
    private long getEventTimestamp(RRWebEvent event) {
        if (event instanceof com.newrelic.agent.android.sessionReplay.models.RRWebFullSnapshotEvent) {
            return ((com.newrelic.agent.android.sessionReplay.models.RRWebFullSnapshotEvent) event).timestamp;
        } else if (event instanceof com.newrelic.agent.android.sessionReplay.models.RRWebMetaEvent) {
            return ((com.newrelic.agent.android.sessionReplay.models.RRWebMetaEvent) event).timestamp;
        } else if (event instanceof com.newrelic.agent.android.sessionReplay.models.RRWebTouch) {
            return ((com.newrelic.agent.android.sessionReplay.models.RRWebTouch) event).timestamp;
        } else if (event instanceof com.newrelic.agent.android.sessionReplay.models.IncrementalEvent.RRWebIncrementalEvent) {
            return ((com.newrelic.agent.android.sessionReplay.models.IncrementalEvent.RRWebIncrementalEvent) event).timestamp;
        }
        // Default fallback - should not happen if all event types have timestamp
        return 0;
    }


    private static void registerCallbacks() {
        application.registerActivityLifecycleCallbacks(sessionReplayActivityLifecycleCallbacks);
    }

    private static void unregisterCallbacks() {
        application.unregisterActivityLifecycleCallbacks(sessionReplayActivityLifecycleCallbacks);
    }

    public static void startRecording() {
        Harvest.addHarvestListener(instance);
        takeFullSnapshot = true; // Force full snapshot when starting recording
        uiThreadHandler.post(() -> {
            View[] decorViews = Curtains.getRootViews().toArray(new View[0]);//WindowManagerSpy.windowManagerMViewsArray();

            // Check if decorViews is not empty before accessing
            if (decorViews == null || decorViews.length == 0) {
                Log.w("SessionReplay", "No root views available, skipping initial recording setup");
                return;
            }

            viewDrawInterceptor.Intercept(decorViews);
            if(decorViews.length > 0) {
                sessionReplayActivityLifecycleCallbacks.setupTouchInterceptorForWindow(decorViews[0]);
            }
        });

        Curtains.getOnRootViewsChangedListeners().add((view, added) -> {
            if (added) {
                viewDrawInterceptor.Intercept(new View[]{view});
            } else {
                viewDrawInterceptor.removeIntercept(new View[]{view});
            }
        });
    }

    public static void stopRecording() {
        Harvest.removeHarvestListener(instance);
        uiThreadHandler.post(() -> viewDrawInterceptor.stopIntercept());
    }

    @Override
    public void onFrameTaken(@NonNull SessionReplayFrame newFrame) {
        rawFrames.add(newFrame);
        List<RRWebEvent> events = processor.processFrames(new ArrayList<>(List.of(newFrame)),takeFullSnapshot);
        rrWebEvents.addAll(events);
        if (fileManager != null) {
            fileManager.addFrameToFile(events);
        }
        takeFullSnapshot = false;
    }

    @Override
    public void onTouchRecorded(TouchTracker touchTracker) {
        touchTrackers.add(touchTracker);
        if (fileManager != null) {
            fileManager.addTouchToFile(touchTracker);
        }
    }

    @Override
    public void applicationForegrounded(ApplicationStateEvent e) {

    }

    @Override
    public void applicationBackgrounded(ApplicationStateEvent e) {
        // delete the file if it exists
        log.debug("Deleting session replay working file on application backgrounded");
        if (fileManager != null) {
            fileManager.clearWorkingFile();
        }
    }
}<|MERGE_RESOLUTION|>--- conflicted
+++ resolved
@@ -45,7 +45,6 @@
     private final List<RRWebEvent> rrWebEvents = new ArrayList<>();
     private static boolean isFirstChunk = true;
     private static boolean takeFullSnapshot = true;
-<<<<<<< HEAD
 
     /**
      * Sets whether the next snapshot should be a full snapshot or incremental.
@@ -66,8 +65,6 @@
     public static boolean shouldTakeFullSnapshot() {
         return takeFullSnapshot;
     }
-=======
->>>>>>> 59c394ad
 
     /**
      * Initializes the SessionReplay system.
