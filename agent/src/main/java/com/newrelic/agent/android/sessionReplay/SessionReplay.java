--- conflicted
+++ resolved
@@ -215,11 +215,7 @@
     @Override
     public void onFrameTaken(@NonNull SessionReplayFrame newFrame) {
         rawFrames.add(newFrame);
-<<<<<<< HEAD
-        List<RRWebEvent> events = processor.processFrames(new ArrayList<>(List.of(newFrame)));
-=======
         List<RRWebEvent> events = processor.processFrames(new ArrayList<>(List.of(newFrame)),takeFullSnapshot);
->>>>>>> 088a0fda
         rrWebEvents.addAll(events);
         if (fileManager != null) {
             fileManager.addFrameToFile(events);
