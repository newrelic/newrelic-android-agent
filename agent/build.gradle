/*
 * Copyright (c) 2022 - present. New Relic Corporation. All rights reserved.
 * SPDX-License-Identifier: Apache-2.0
 */

import com.android.builder.core.BuilderConstants
import com.github.jengelman.gradle.plugins.shadow.tasks.ShadowJar

plugins {
    id("com.github.johnrengelman.shadow")
    id("com.android.library")
    id("org.jetbrains.kotlin.android")
}

apply from: "$project.rootDir/jacoco.gradle"

version = project.versions.agent
archivesBaseName = "android-agent"

tasks.withType(JavaExec).configureEach {
    if (JavaVersion.current().isCompatibleWith(JavaVersion.VERSION_17)) {
        jvmArgs(["--add-opens=java.base/java.lang=ALL-UNNAMED",
                 "--add-opens=java.base/java.util=ALL-UNNAMED"])
    }
}

android {
    namespace "com.newrelic.agent.android"
    compileSdkVersion project.versions.agp.compileSdk

    defaultConfig {
        minSdkVersion project.versions.agp.minSdk
        targetSdkVersion project.versions.agp.targetSdk
    }

    buildTypes {
        release {
            minifyEnabled false
            proguardFiles getDefaultProguardFile('proguard-android-optimize.txt'), 'proguard-rules.pro'
            consumerProguardFiles 'proguard-rules.pro'
        }
    }

    // only interested in the release variant
    variantFilter { variant ->
        if (variant.buildType.name != BuilderConstants.RELEASE) {
            variant.ignore = true
        }
    }

    lintOptions {
        abortOnError true
        disable 'InvalidPackage', 'GradleDynamicVersion'
    }

    testOptions {
        unitTests {
            includeAndroidResources = true
            returnDefaultValues = true
            all {
                forkEvery = 1
                jacoco {
                    includeNoLocationClasses = true
                    excludes = ['jdk.internal.*']
                }
            }
        }
    }
    libraryVariants.all { variant ->
        logger.info("[FAT-JAR] Variant[${variant.name}]")
        variant.ext.fatJarProvider = toFatJarTask(variant)
        artifacts {
            // The artifact is a fat jar
            archives variant.ext.fatJarProvider
        }

        //Task To delete the default classes.jar from the AAR

        def deleteClassesJar = tasks.register("deleteClassesJar${variant.name.capitalize()}", Delete) {
            group = "build"
            description = "Deletes the default classes.jar from the AAR for ${variant.name}."
            dependsOn("sync${variant.name.capitalize()}LibJars")
            delete("$buildDir/intermediates/aar_main_jar/${variant.name}/classes.jar")
        }
        // Task to copy the fat JAR to aar_libs_directory.
        def copyFatJarToAarLibs = tasks.register("copyFatJarToAarLibs${variant.name.capitalize()}", Copy) {
            group = "build"
            description = "Copies the fat JAR to the aar_libs_directory for ${variant.name}."
            dependsOn("deleteClassesJar${variant.name.capitalize()}") // Make sure the fat JAR is built first
            from(variant.ext.fatJarProvider) // Take the fat JAR as the source
            into("$buildDir/intermediates/aar_main_jar/${variant.name}") // Destination
            rename {
                "classes.jar"
            }
        }
        // Run the copy task before packaging the library.
        variant.packageLibraryProvider.configure {
            dependsOn(copyFatJarToAarLibs)
        }
    }
}


dependencies {
    implementation "androidx.datastore:datastore-preferences:1.1.7"
    // Kotlin Standard Library (essential for Kotlin code)
    implementation("org.jetbrains.kotlin:kotlin-stdlib:${versions.java.kotlin}")
    // Kotlin Coroutines
    implementation("org.jetbrains.kotlinx:kotlinx-coroutines-core:1.7.3")
    implementation("org.jetbrains.kotlinx:kotlinx-coroutines-android:1.7.3")
    // For bridging Kotlin Coroutines to Java CompletableFuture
    implementation("org.jetbrains.kotlinx:kotlinx-coroutines-jdk8:1.7.3")

    implementation project(path: ':agent-core', configuration: 'fat')
    implementation( 'com.squareup.curtains:curtains:1.2.5')

    compileOnly fileTree(dir: 'libs', include: '*.jar')
    compileOnly newrelic.deps.ndk

    compileOnly "androidx.navigation:navigation-compose:${project.versions.jetpack}"

    testImplementation project(path: ':agent-core', configuration: 'fat')
    testImplementation fileTree(dir: 'libs', include: '*.jar')
    testImplementation newrelic.deps.ndk

    testImplementation 'org.robolectric:robolectric:' + project.versions.test.robolectric
    testImplementation 'junit:junit:' + project.versions.test.junit
    testImplementation 'org.mockito:mockito-core:' + project.versions.test.mockitoCore
    testImplementation 'androidx.test:core:' + project.versions.test.androidxCore
    testImplementation 'org.jetbrains.kotlin:kotlin-test-junit:' + project.versions.java.kotlin
}

/**
 * Finalize android-agent.jar for the passed variant
 */

def toFatJarTask(def variant) {
    def unshadedJarProvider = project.tasks.register("unshadedJar${variant.name.capitalize()}", Jar) {
        dependsOn variant.runtimeConfiguration
        dependsOn variant.getJavaCompileProvider()
        archiveClassifier = "u"
        include("**/GsonInstrumentation*")
        from variant.getJavaCompileProvider().get().destinationDir
        from {
            variant.runtimeConfiguration.collect { it.isDirectory() ? it : zipTree(it) }
        }
    }

    def shadedJarProvider = project.tasks.register("shadedJar${variant.name.capitalize()}", ShadowJar) {
        dependsOn variant.runtimeConfiguration
        dependsOn variant.getJavaCompileProvider()
        archiveClassifier = "s"
        from variant.getJavaCompileProvider().get().destinationDir
        from {
            variant.runtimeConfiguration.collect { it.isDirectory() ? it : zipTree(it) }
        }
        exclude '**/META-INF/**'
        exclude(unshadedJarProvider.get().includes)
        relocate("com.google.gson", "com.newrelic.com.google.gson") {
            // FIXME: Shadow does not exclude! This breaks Gson instrumentation.
            //  It's why we have to merge an unshaded and shaded jar below
            exclude("com.newrelic.agent.android.instrumentation.GsonInstrumentation")
        }
        relocate("com.google.flatbuffers", "com.newrelic.com.google.flatbuffers")
        mergeServiceFiles()
    }

    def fatJarProvider = project.tasks.register("fatJar${variant.name.capitalize()}", Jar) {
        dependsOn unshadedJarProvider
        dependsOn shadedJarProvider
        archiveClassifier = ""
        includeEmptyDirs = false
        manifest {
            attributes(
                    "Implementation-Vendor": "New Relic Inc.",
                    "Implementation-Title": "Android Agent",
                    "Implementation-Version": project.version,
                    "Built-Date": project.buildDate,
            )
            metaInf {
                from variant.mergedFlavor.consumerProguardFiles
                into "proguard"
            }
        }
        exclude '**/META-INF/**'
        exclude '**/module-info.class'
        exclude 'AndroidManifest.xml'
        exclude 'curtains/**'
        exclude 'kotlin/**'
        exclude 'org/**'
        exclude 'android/**'
<<<<<<< HEAD
        exclude 'kotlinx/**'
        exclude '_COROUTINE/**'
        exclude 'android/**'
        exclude 'androidx/**'
        exclude 'jni/**'
        exclude 'okio/**'
        exclude 'DebugProbesKt.bin'
=======
        exclude 'proguard.txt'
        exclude 'R.txt'
>>>>>>> 088a0fda
        duplicatesStrategy = DuplicatesStrategy.INHERIT
        from unshadedJarProvider.get().outputs.files.collect { it.isDirectory() ? it : zipTree(it) }
        from shadedJarProvider.get().outputs.files.collect { it.isDirectory() ? it : zipTree(it) }
    }

    fatJarProvider
}

/**
 * Configure artifact publishing
 */
apply from: "${rootDir}/gradle/publishing_aar.gradle"

publishing {
    publications {
        libraryProject(MavenPublication) {
            setGroupId 'com.newrelic.agent.android'
            setArtifactId monoEnabled ? 'android-agent-static' : 'android-agent'
            version rootProject.version
            artifact("$buildDir/outputs/aar/android-agent-release.aar") {
                builtBy assemble
            }

            pom {
                groupId = 'com.newrelic.agent.android'
                artifactId = monoEnabled ? 'android-agent-static' : 'android-agent'
                version = rootProject.version
                name = 'New Relic Android Agent'
                description = 'The New Relic Android agent provides performance monitoring instrumentation for Android applications'
            }
        }
    }
}<|MERGE_RESOLUTION|>--- conflicted
+++ resolved
@@ -189,18 +189,8 @@
         exclude 'kotlin/**'
         exclude 'org/**'
         exclude 'android/**'
-<<<<<<< HEAD
-        exclude 'kotlinx/**'
-        exclude '_COROUTINE/**'
-        exclude 'android/**'
-        exclude 'androidx/**'
-        exclude 'jni/**'
-        exclude 'okio/**'
-        exclude 'DebugProbesKt.bin'
-=======
         exclude 'proguard.txt'
         exclude 'R.txt'
->>>>>>> 088a0fda
         duplicatesStrategy = DuplicatesStrategy.INHERIT
         from unshadedJarProvider.get().outputs.files.collect { it.isDirectory() ? it : zipTree(it) }
         from shadedJarProvider.get().outputs.files.collect { it.isDirectory() ? it : zipTree(it) }
