--- conflicted
+++ resolved
@@ -24,11 +24,8 @@
 import java.io.File;
 import java.util.ArrayList;
 import java.util.Collection;
-<<<<<<< HEAD
 import java.util.HashMap;
-=======
 import java.util.Map;
->>>>>>> 25d330d5
 
 /**
  * The {@code Harvester} is a state machine responsible for connecting to and posting data to the Collector.
@@ -70,7 +67,7 @@
     private HarvestData harvestData;
 
     private final Collection<HarvestLifecycleAware> harvestListeners = new ArrayList<>() {{
-       add(new HarvestAdapter() {
+        add(new HarvestAdapter() {
             @Override
             public void onHarvestConfigurationChanged() {
                 StatsEngine.SUPPORTABILITY.inc(MetricNames.SUPPORTABILITY_HARVEST_CONFIGURATION_CHANGED);
@@ -91,7 +88,7 @@
 
     /**
      * This method is executed when Harvester is in the {@link State#UNINITIALIZED} state.
-     *
+     * <p>
      * Initialization should be performed in this state.
      */
     protected void uninitialized() {
@@ -118,7 +115,7 @@
 
     /**
      * This method is executed when Harvester is in the {@link State#DISCONNECTED} state.
-     *
+     * <p>
      * This state attempts to connect to the collector and handles {@code connect} error conditions.
      */
     protected void disconnected() {
@@ -220,7 +217,7 @@
 
     /**
      * This method is executed when Harvester is in the {@link State#CONNECTED} state.
-     *
+     * <p>
      * This state performs {@code data} posts to the collector.
      */
     protected void connected() {
@@ -760,7 +757,6 @@
         }
     }
 
-<<<<<<< HEAD
     private void fireOnHarvestConfigurationChanged() {
         // Notify all listeners that the harvester connected.
         try {
@@ -774,7 +770,8 @@
             log.error("Error in fireOnHarvestConfigurationChanged", e);
             AgentHealth.noticeException(e);
         }
-=======
+    }
+
     public void checkOfflineAndPersist() {
         try {
             if (!FeatureFlag.featureEnabled(FeatureFlag.OfflineStorage)) {
@@ -795,8 +792,7 @@
     }
 
     public void setConfiguration(HarvestConfiguration configuration) {
-        this.configuration = configuration;
->>>>>>> 25d330d5
+        this.harvestConfiguration = configuration;
     }
 
     public void setHarvestConfiguration(HarvestConfiguration harvestConfiguration) {
