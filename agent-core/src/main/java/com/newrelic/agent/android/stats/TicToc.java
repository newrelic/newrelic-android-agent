/*
 * Copyright (c) 2022-present New Relic Corporation. All rights reserved.
 * SPDX-License-Identifier: Apache-2.0
 */

package com.newrelic.agent.android.stats;

import java.util.concurrent.TimeUnit;

public class TicToc {
    protected static enum State {
        STOPPED,
        STARTED,
    }

    private long startTime;
    private long endTime;
    private State state;

    public TicToc tic() {
        state = State.STARTED;
<<<<<<< HEAD
        startTime = System.currentTimeMillis();
=======
        long nanoTime = System.nanoTime();
        startTime = TimeUnit.MILLISECONDS.convert(nanoTime, TimeUnit.NANOSECONDS);
>>>>>>> 621cb99a
        return this;
    }

    public long toc() {
        long nanoTime = System.nanoTime();
        endTime = TimeUnit.MILLISECONDS.convert(nanoTime, TimeUnit.NANOSECONDS);

        if (state == State.STARTED) {
            state = State.STOPPED;
            return endTime - startTime;
        } else {
            return -1;
        }
    }

    public long peek() {
        long nanoTime = System.nanoTime();
        long endTime = TimeUnit.MILLISECONDS.convert(nanoTime, TimeUnit.NANOSECONDS);
        return (state == State.STARTED) ? endTime - startTime : 0;
    }

    protected long getStartTime() {
        return startTime;
    }

    protected void setStartTime(long startTime) {
        this.startTime = startTime;
    }

    protected long getEndTime() {
        return endTime;
    }

    protected void setEndTime(long endTime) {
        this.endTime = endTime;
    }

    protected State getState() {
        return state;
    }

    protected void setState(State state) {
        this.state = state;
    }

    public long duration() {
        return (state == State.STARTED) ? peek() : System.currentTimeMillis() - startTime;

    }
}<|MERGE_RESOLUTION|>--- conflicted
+++ resolved
@@ -19,12 +19,8 @@
 
     public TicToc tic() {
         state = State.STARTED;
-<<<<<<< HEAD
-        startTime = System.currentTimeMillis();
-=======
         long nanoTime = System.nanoTime();
         startTime = TimeUnit.MILLISECONDS.convert(nanoTime, TimeUnit.NANOSECONDS);
->>>>>>> 621cb99a
         return this;
     }
 
