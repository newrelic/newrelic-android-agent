--- conflicted
+++ resolved
@@ -19,12 +19,8 @@
 import com.newrelic.agent.android.payload.NullPayloadStore;
 import com.newrelic.agent.android.payload.Payload;
 import com.newrelic.agent.android.payload.PayloadStore;
-<<<<<<< HEAD
-import com.newrelic.agent.android.sessionReplay.MobileSessionReplayConfiguration;
-=======
 import com.newrelic.agent.android.sessionReplay.SessionReplayConfiguration;
 import com.newrelic.agent.android.sessionReplay.SessionReplayLocalConfiguration;
->>>>>>> bd9cee16
 import com.newrelic.agent.android.sessionReplay.SessionReplayStore;
 import com.newrelic.agent.android.stats.StatsEngine;
 import com.newrelic.agent.android.util.Constants;
@@ -82,12 +78,8 @@
     // Support remote configuration for these features
     private LogReportingConfiguration logReportingConfiguration = new LogReportingConfiguration(false, LogLevel.INFO);
     private ApplicationExitConfiguration applicationExitConfiguration = new ApplicationExitConfiguration(true);
-<<<<<<< HEAD
-    private MobileSessionReplayConfiguration mobileSessionReplayConfiguration = new MobileSessionReplayConfiguration();
-=======
     private SessionReplayConfiguration mobileSessionReplayConfiguration = new SessionReplayConfiguration();
     private SessionReplayLocalConfiguration sessionReplayLocalConfiguration = new SessionReplayLocalConfiguration();
->>>>>>> bd9cee16
 
     public String getApplicationToken() {
         return applicationToken;
@@ -407,11 +399,7 @@
         // update the global agent config w/changes
         applicationExitConfiguration.setConfiguration(harvestConfiguration.getRemote_configuration().applicationExitConfiguration);
         logReportingConfiguration.setConfiguration(harvestConfiguration.getRemote_configuration().logReportingConfiguration);
-<<<<<<< HEAD
-       // mobileSessionReplayConfiguration.setConfiguration(harvestConfiguration.getRemote_configuration().mobileSessionReplayConfiguration);
-=======
         mobileSessionReplayConfiguration.setConfiguration(harvestConfiguration.getRemote_configuration().sessionReplayConfiguration);
->>>>>>> bd9cee16
         entityGuid = harvestConfiguration.getEntity_guid();
 
         if (instance.get() != null) {
@@ -428,13 +416,6 @@
         return instance.get();
     }
 
-<<<<<<< HEAD
-    public MobileSessionReplayConfiguration getMobileSessionReplayConfiguration() {
-        return mobileSessionReplayConfiguration;
-    }
-
-    public void setMobileSessionReplayConfiguration(MobileSessionReplayConfiguration mobileSessionReplayConfiguration) {
-=======
     public SessionReplayConfiguration getSessionReplayConfiguration() {
         return mobileSessionReplayConfiguration;
     }
@@ -448,7 +429,6 @@
     }
 
     public void setSessionReplayLocalConfiguration(SessionReplayLocalConfiguration sessionReplayLocalConfiguration) {
->>>>>>> bd9cee16
         this.mobileSessionReplayConfiguration = mobileSessionReplayConfiguration;
     }
 }