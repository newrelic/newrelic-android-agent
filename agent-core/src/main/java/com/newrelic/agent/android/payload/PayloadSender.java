/*
 * Copyright (c) 2022-present New Relic Corporation. All rights reserved.
 * SPDX-License-Identifier: Apache-2.0
 */

package com.newrelic.agent.android.payload;

import static com.newrelic.agent.android.util.Constants.Network.CONTENT_LENGTH_HEADER;

import com.newrelic.agent.android.Agent;
import com.newrelic.agent.android.AgentConfiguration;
import com.newrelic.agent.android.logging.AgentLog;
import com.newrelic.agent.android.logging.AgentLogManager;
import com.newrelic.agent.android.metric.MetricNames;
import com.newrelic.agent.android.stats.StatsEngine;
import com.newrelic.agent.android.stats.TicToc;
import com.newrelic.agent.android.util.Streams;

import java.io.BufferedOutputStream;
import java.io.ByteArrayOutputStream;
import java.io.IOException;
import java.io.InputStream;
import java.io.OutputStream;
import java.net.HttpURLConnection;
import java.net.URI;
import java.nio.charset.StandardCharsets;
import java.util.concurrent.Callable;
import java.util.zip.GZIPOutputStream;

import javax.net.ssl.HttpsURLConnection;

public abstract class PayloadSender implements Callable<PayloadSender> {
    protected static final AgentLog log = AgentLogManager.getAgentLog();

    protected Payload payload;
    protected final AgentConfiguration agentConfiguration;
    protected final TicToc timer;
    protected int responseCode;

    public PayloadSender(AgentConfiguration agentConfiguration) {
        this.agentConfiguration = agentConfiguration;
        this.timer = new TicToc().tic();
        this.responseCode = 0;
    }

    public PayloadSender(Payload payload, AgentConfiguration agentConfiguration) {
        this(agentConfiguration);
        this.payload = payload;
    }

    public PayloadSender(byte[] payloadBytes, AgentConfiguration agentConfiguration) {
        this(agentConfiguration);
        this.payload = new Payload(payloadBytes);
    }

    public Payload getPayload() {
        return payload;
    }

    public int getPayloadSize() {
        return payload.getBytes().length;
    }

    public void setPayload(byte[] payloadBytes) {
        this.payload.putBytes(payloadBytes);
    }

    protected abstract HttpURLConnection getConnection() throws IOException;

    protected void onRequestResponse(HttpURLConnection connection) throws IOException {
        int responseCode = connection.getResponseCode();

        switch (responseCode) {
            case HttpsURLConnection.HTTP_OK:
            case HttpsURLConnection.HTTP_ACCEPTED:
                if (connection.getDoInput()) {
                    InputStream responseInputStream = connection.getInputStream();
                    if (responseInputStream != null) {
                        String responseString = readStream(responseInputStream, responseInputStream.available());
                        onRequestContent(responseString);
                    }
                }
                break;

            case HttpsURLConnection.HTTP_INTERNAL_ERROR:
            case HttpsURLConnection.HTTP_FORBIDDEN:
                onFailedUpload("Payload [" + payload.getUuid() + "] was rejected and will be deleted - Response code [" + responseCode + "]");
                break;

            case HttpURLConnection.HTTP_CLIENT_TIMEOUT:
                onFailedUpload("The request to submit the payload [" + payload.getUuid() + "] has timed out (will try again later) - Response code [" + responseCode + "]");
                break;

            case HttpURLConnection.HTTP_ENTITY_TOO_LARGE:
                onFailedUpload("The request was rejected due to payload size limits - Response code [" + responseCode + "]");
                break;

            case 429: // 'Too Many Requests' not defined by HttpURLConnection
                onFailedUpload("The request to submit the payload [" + payload.getUuid() + "] was throttled (will try again later) - Response code [" + responseCode + "]");
                break;

            default:
                onFailedUpload("Something went wrong while submitting the payload [" + payload.getUuid() + "] (will try again later) - Response code [" + responseCode + "]");
                break;
        }


        log.debug("Payload [" + payload.getUuid() + "] delivery took " + timer.duration() + "ms");
    }

    protected void onRequestContent(String responseString) {
    }

    protected void onRequestException(final Exception e) {
        onFailedUpload("Payload [" + payload.getUuid() + "] upload failed: " + e);
    }

    protected void onFailedUpload(String errorMsg) {
        log.error(errorMsg);
    }


    @Override
    @SuppressWarnings("NewApi")
    public PayloadSender call() throws Exception {
        try {
            byte[] payloadBytes = getPayload().getBytes();
            final HttpURLConnection connection = getConnection();

<<<<<<< HEAD
            connection.setRequestProperty("Content-Encoding", "gzip");
=======
>>>>>>> 34d36084
            try {
                timer.tic();
                connection.connect();
                if (connection.getDoOutput()) {
                    try (final OutputStream out = new BufferedOutputStream(connection.getOutputStream())) {
                        out.write(payloadBytes);
                        out.flush();
                    }
                }

                responseCode = connection.getResponseCode();
                onRequestResponse(connection);

            } catch (Exception e) {
                onRequestException(e);
            } finally {
                connection.disconnect();
            }

            return this;

        } catch (Exception e) {
            onFailedUpload("Unable to upload payload [" + payload.getUuid() + "]  to New Relic, will try again later. " + e);
        }

        return this;
    }

    protected String getProtocol() {
        // unencrypted http no longer supported as of 09/24/2021
        return "https://";
    }

    public int getResponseCode() {
        return responseCode;
    }

    /**
     * Converts the contents of an InputStream to a String.
     */
    @SuppressWarnings("NewApi")
    protected String readStream(InputStream stream, int maxLength) throws IOException {
        // Read InputStream using the UTF-8 charset.
        String result = Streams.slurpString(stream, StandardCharsets.UTF_8.toString());

        if (maxLength < result.length()) {
            result.substring(0, maxLength);
        }

        return result;
    }

    public boolean isSuccessfulResponse() {
        switch (responseCode) {
            case HttpsURLConnection.HTTP_OK:
            case HttpsURLConnection.HTTP_ACCEPTED:
                return true;

            // special case: 503 means payload was rejected so don't retry
            case HttpsURLConnection.HTTP_INTERNAL_ERROR:
                return true;
        }

        return false;
    }

    @Override
    public boolean equals(Object object) {
        if (object != null && object instanceof PayloadSender) {
            return this.getPayload() == ((PayloadSender) object).getPayload();
        }
        return false;
    }

    protected boolean shouldUploadOpportunistically() {
        // Upload if network (wifi) is already active, otherwise batch the payload for later
        return Agent.hasReachableNetworkConnection(null);
    }

    public boolean shouldRetry() {
        return false;
    }

    protected URI getCollectorURI() {
        return URI.create(getProtocol() + agentConfiguration.getCollectorHost());
    }

    public interface CompletionHandler {
        default void onResponse(PayloadSender payloadSender) {
        }

        default void onException(PayloadSender payloadSender, Exception e) {
        }
    }

}<|MERGE_RESOLUTION|>--- conflicted
+++ resolved
@@ -127,10 +127,6 @@
             byte[] payloadBytes = getPayload().getBytes();
             final HttpURLConnection connection = getConnection();
 
-<<<<<<< HEAD
-            connection.setRequestProperty("Content-Encoding", "gzip");
-=======
->>>>>>> 34d36084
             try {
                 timer.tic();
                 connection.connect();
