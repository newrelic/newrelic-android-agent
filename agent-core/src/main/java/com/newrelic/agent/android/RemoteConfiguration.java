--- conflicted
+++ resolved
@@ -11,11 +11,7 @@
 import com.newrelic.agent.android.harvest.HarvestLifecycleAware;
 import com.newrelic.agent.android.logging.LogLevel;
 import com.newrelic.agent.android.logging.LogReportingConfiguration;
-<<<<<<< HEAD
-import com.newrelic.agent.android.sessionReplay.MobileSessionReplayConfiguration;
-=======
 import com.newrelic.agent.android.sessionReplay.SessionReplayConfiguration;
->>>>>>> bd9cee16
 
 /**
  * Data model for agent configuration Json data returned in the Collector connect response.
@@ -33,22 +29,13 @@
     @SerializedName("logs")
     protected LogReportingConfiguration logReportingConfiguration;
 
-<<<<<<< HEAD
-    @SerializedName("mobile_session_replay")
-    protected MobileSessionReplayConfiguration mobileSessionReplayConfiguration;
-=======
     @SerializedName("session_replay")
     protected SessionReplayConfiguration sessionReplayConfiguration;
->>>>>>> bd9cee16
 
     public RemoteConfiguration() {
         this.applicationExitConfiguration = new ApplicationExitConfiguration(true);
         this.logReportingConfiguration = new LogReportingConfiguration(false, LogLevel.INFO);
-<<<<<<< HEAD
-        this.mobileSessionReplayConfiguration = new MobileSessionReplayConfiguration();
-=======
         this.sessionReplayConfiguration = new SessionReplayConfiguration();
->>>>>>> bd9cee16
     }
 
     @Override
@@ -57,11 +44,7 @@
             RemoteConfiguration rhs = (RemoteConfiguration) obj;
             return (this.applicationExitConfiguration.equals(rhs.applicationExitConfiguration) &&
                     this.logReportingConfiguration.equals(rhs.logReportingConfiguration) &&
-<<<<<<< HEAD
-                    this.mobileSessionReplayConfiguration.equals(rhs.mobileSessionReplayConfiguration));
-=======
                     this.sessionReplayConfiguration.equals(rhs.sessionReplayConfiguration));
->>>>>>> bd9cee16
         }
 
         return false;
@@ -83,14 +66,6 @@
         this.applicationExitConfiguration = applicationExitConfiguration;
     }
 
-<<<<<<< HEAD
-    public MobileSessionReplayConfiguration getMobileSessionReplayConfiguration() {
-        return mobileSessionReplayConfiguration;
-    }
-
-    public void setMobileSessionReplayConfiguration(MobileSessionReplayConfiguration mobileSessionReplayConfiguration) {
-        this.mobileSessionReplayConfiguration = mobileSessionReplayConfiguration;
-=======
     public SessionReplayConfiguration getSessionReplayConfiguration() {
         return sessionReplayConfiguration;
     }
@@ -106,7 +81,6 @@
                 ", logReportingConfiguration=" + logReportingConfiguration +
                 ", mobileSessionReplayConfiguration=" + sessionReplayConfiguration +
                 '}';
->>>>>>> bd9cee16
     }
 
     @Override
