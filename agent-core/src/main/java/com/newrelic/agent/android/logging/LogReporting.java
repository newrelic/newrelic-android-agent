/*
 * Copyright (c) 2023. New Relic Corporation. All rights reserved.
 * SPDX-License-Identifier: Apache-2.0
 */

package com.newrelic.agent.android.logging;

import com.newrelic.agent.android.AgentConfiguration;
import com.newrelic.agent.android.FeatureFlag;
import com.newrelic.agent.android.analytics.AnalyticsAttribute;

import java.io.File;
import java.io.IOException;
import java.io.PrintWriter;
import java.io.StringWriter;
import java.util.Locale;
import java.util.Map;
import java.util.concurrent.atomic.AtomicReference;
import java.util.stream.Collectors;

/**
 * LogReporting public interface, exposed to NewRelic API
 */
public abstract class LogReporting {
    public static final String INVALID_MSG = "<invalid message>";

    // Logging payload attributes
    protected static final String LOG_TIMESTAMP_ATTRIBUTE = AnalyticsAttribute.EVENT_TIMESTAMP_ATTRIBUTE;
    protected static final String LOG_LEVEL_ATTRIBUTE = "level";
    protected static final String LOG_MESSAGE_ATTRIBUTE = "message";
    protected static final String LOG_ATTRIBUTES_ATTRIBUTE = "attributes";
    protected static final String LOG_ENTITY_ATTRIBUTE = "entity.guid";
    protected static final String LOG_LOGGER_ATTRIBUTE = "logger";
    protected static final String LOG_ERROR_MESSAGE_ATTRIBUTE = "error.message";
    protected static final String LOG_ERROR_STACK_ATTRIBUTE = "error.stack";
    protected static final String LOG_ERROR_CLASS_ATTRIBUTE = "error.class";
    protected static final String LOG_SESSION_ID = "sessionId";
<<<<<<< HEAD
=======
    protected static final String LOG_INSTRUMENTATION_PROVIDER = "instrumentation.provider";
    protected static final String LOG_INSTRUMENTATION_VERSION = "instrumentation.version";
    protected static final String LOG_INSTRUMENTATION_NAME = "instrumentation.name";
    protected static final String LOG_INSTRUMENTATION_PROVIDER_ATTRIBUTE = "mobile";
    protected static final String LOG_INSTRUMENTATION_ANDROID_NAME = "AndroidAgent";
    protected static final String LOG_INSTRUMENTATION_COLLECTOR_NAME = "collector.name";



>>>>>>> 44ded58a

    protected static LogLevel logLevel = LogLevel.WARN;
    protected static AgentLogger agentLogger = new AgentLogger();
    protected static AtomicReference<Logger> instance = new AtomicReference<>(agentLogger);

    public static MessageValidator validator = new MessageValidator() {
    };

    public static void initialize(File cacheDir, AgentConfiguration agentConfiguration) throws IOException {
        if (agentConfiguration.getLogReportingConfiguration().enabled) {
            LogReporting.setLogLevel(agentConfiguration.getLogReportingConfiguration().getLogLevel());
            LogReporter.initialize(cacheDir, agentConfiguration);
            LogReporter.getInstance().start();

            if (!LogReporter.getInstance().isStarted()) {
                agentLogger.log(LogLevel.ERROR, "LogReporting failed to initialize!");
            }
        }
    }

    public static Logger getLogger() {
        return instance.get();
    }

    public static Logger setLogger(Logger logger) {
        LogReporting.instance.set(logger);
        return LogReporting.instance.get();
    }

    /**
     * Return the current log level
     *
     * @return LogLevel enum @link {LogLevel()}
     */
    static LogLevel getLogLevel() {
        return logLevel;
    }

    /**
     * Return ordinal value of log level
     *
     * @return LogLevel enum @link {LogLevel#ordinal()}
     */
    static int getLogLevelAsInt() {
        return logLevel.ordinal();
    }

    /**
     * Set log level by name
     *
     * @param logLevelAsString {@link LogLevel#name()}
     */
    public static void setLogLevel(String logLevelAsString) {
        setLogLevel(LogLevel.valueOf(logLevelAsString.toUpperCase()));
    }

    /**
     * Set log level by ordinal value
     *
     * @param logLevelAsValue @link {LogLevel()#ordinal()}
     */
    static void setLogLevel(int logLevelAsValue) {
        logLevel = LogLevel.levels[logLevelAsValue];
    }

    /**
     * Set log level by enum
     *
     * @param level {@link LogLevel#name()}
     */
    public static void setLogLevel(LogLevel level) {
        logLevel = level;
    }

    public static boolean isLevelEnabled(LogLevel level) {
        return logLevel.value >= level.value;
    }

    public static boolean isRemoteLoggingEnabled() {
        return FeatureFlag.featureEnabled(FeatureFlag.LogReporting) &&
                LogLevel.NONE != getLogLevel();
    }

    public static class AgentLogger implements Logger {
        MessageValidator validator = new MessageValidator() {
        };

        /**
         * Writes a message to the current agent log using the provided log level.
         * At runtime, this will be the Android logger (Log) instance.
         */
        public void logToAgent(LogLevel level, String message) {
            message = validator.validate(message);

            final AgentLog agentLog = AgentLogManager.getAgentLog();
            switch (level) {
                case ERROR:
                    agentLog.error(message);
                    break;
                case WARN:
                    agentLog.warn(message);
                    break;
                case INFO:
                    agentLog.info(message);
                    break;
                case VERBOSE:
                    agentLog.verbose(message);
                    break;
                case DEBUG:
                    agentLog.debug(message);
                    break;
            }
        }

        @Override
        public void log(LogLevel logLevel, String message) {
            logToAgent(logLevel, message);
        }

        public void logThrowable(LogLevel logLevel, String message, Throwable throwable) {
            StringWriter sw = new StringWriter();

            message = validator.validate(message);
            throwable = validator.validate(throwable);
            throwable.printStackTrace(new PrintWriter(sw));

            logToAgent(logLevel, String.format(Locale.getDefault(), "%s: %s", message, sw.toString()));
        }

        public void logAttributes(Map<String, Object> attributes) {
            attributes = validator.validate(attributes);

            String logLevel = (String) attributes.getOrDefault("level", LogLevel.INFO.name());
            Map<String, Object> finalAttributes = attributes;
            String mapAsString = attributes.keySet().stream()
                    .map(key -> key + "=" + finalAttributes.get(key))
                    .collect(Collectors.joining(",", "{", "}"));

            logToAgent(LogLevel.valueOf(logLevel.toUpperCase()), String.format(Locale.getDefault(),
                    "%s: %s", TAG, mapAsString));
        }

        public void logAll(Throwable throwable, Map<String, Object> attributes) {
            attributes = validator.validate(attributes);

            String logLevel = (String) attributes.getOrDefault("level", LogLevel.INFO.name());
            StringWriter sw = new StringWriter();
            Map<String, Object> finalAttributes = attributes;
            String mapAsString = finalAttributes.keySet().stream()
                    .map(key -> key + "=" + finalAttributes.get(key))
                    .collect(Collectors.joining(",", "{", "}"));

            throwable = validator.validate(throwable);
            throwable.printStackTrace(new PrintWriter(sw));

            logToAgent(LogLevel.valueOf(logLevel.toUpperCase()), String.format(Locale.getDefault(),
                    "%s: %s %s", TAG, sw.toString(), mapAsString));
        }
    }

    /**
     * Validate and sanitize key/value data pairs
     *
     * @link https://docs.newrelic.com/docs/logs/log-api/introduction-log-api/#supported-types
     */
    protected static Map<String, Object> validateLogData(MessageValidator validator, Map<String, Object> logDataMap) {
        if (null != logDataMap) {
            logDataMap.forEach((key, value) -> {
                if (value instanceof String) {
                    // TODO https://docs.newrelic.com/docs/logs/log-api/introduction-log-api/#message-attribute-parsin
                    // Enforce log message constraints:
                    //  static int MAX_ATTRIBUTES_PER_EVENT = 255;
                    //  static int MAX_ATTRIBUTES_NAME_SIZE = 255;
                    //  static int MAX_ATTRIBUTES_VALUE_SIZE = 4096;
                }
            });
        }

        return logDataMap;
    }

    /**
     * Final decoration of log data attribute set
     *
     * @link https://docs.newrelic.com/docs/logs/log-api/introduction-log-api/#supported-types
     */
    protected Map<String, Object> decorateLogData(MessageValidator validator, Map<String, Object> logDataMap) {
        // TODO
        return logDataMap;
    }

}<|MERGE_RESOLUTION|>--- conflicted
+++ resolved
@@ -35,8 +35,6 @@
     protected static final String LOG_ERROR_STACK_ATTRIBUTE = "error.stack";
     protected static final String LOG_ERROR_CLASS_ATTRIBUTE = "error.class";
     protected static final String LOG_SESSION_ID = "sessionId";
-<<<<<<< HEAD
-=======
     protected static final String LOG_INSTRUMENTATION_PROVIDER = "instrumentation.provider";
     protected static final String LOG_INSTRUMENTATION_VERSION = "instrumentation.version";
     protected static final String LOG_INSTRUMENTATION_NAME = "instrumentation.name";
@@ -45,8 +43,6 @@
     protected static final String LOG_INSTRUMENTATION_COLLECTOR_NAME = "collector.name";
 
 
-
->>>>>>> 44ded58a
 
     protected static LogLevel logLevel = LogLevel.WARN;
     protected static AgentLogger agentLogger = new AgentLogger();
