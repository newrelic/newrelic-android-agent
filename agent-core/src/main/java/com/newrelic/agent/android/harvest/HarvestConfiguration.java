--- conflicted
+++ resolved
@@ -407,12 +407,7 @@
         if (entity_guid != null && !entity_guid.equals(that.entity_guid)) {
             return false;
         }
-<<<<<<< HEAD
-        if (remote_configuration != null &&
-            !remote_configuration.getApplicationExitConfiguration().equals(that.remote_configuration.getApplicationExitConfiguration())) {
-=======
         if (remote_configuration != null && !remote_configuration.equals(that.remote_configuration)) {
->>>>>>> 0aa2a515
             return false;
         }
 
