
/*
 * Copyright (c) 2023. New Relic Corporation. All rights reserved.
 * SPDX-License-Identifier: Apache-2.0
 */

package com.newrelic.agent.android.logging;

import static com.newrelic.agent.android.logging.LogReporting.LOG_PAYLOAD_ATTRIBUTES_ATTRIBUTE;
import static com.newrelic.agent.android.logging.LogReporting.LOG_PAYLOAD_COMMON_ATTRIBUTE;
import static com.newrelic.agent.android.logging.LogReporting.LOG_PAYLOAD_LOGS_ATTRIBUTE;

import com.google.gson.Gson;
import com.google.gson.GsonBuilder;
import com.google.gson.JsonArray;
import com.google.gson.JsonElement;
import com.google.gson.JsonObject;
import com.google.gson.JsonSyntaxException;
import com.google.gson.reflect.TypeToken;
import com.newrelic.agent.android.AgentConfiguration;
import com.newrelic.agent.android.ApplicationFramework;
import com.newrelic.agent.android.analytics.AnalyticsAttribute;
import com.newrelic.agent.android.analytics.AnalyticsControllerImpl;
import com.newrelic.agent.android.harvest.Harvest;
import com.newrelic.agent.android.harvest.HarvestLifecycleAware;
import com.newrelic.agent.android.metric.MetricNames;
import com.newrelic.agent.android.payload.PayloadReporter;
import com.newrelic.agent.android.stats.StatsEngine;
import com.newrelic.agent.android.util.Constants;
import com.newrelic.agent.android.util.Streams;

import java.io.BufferedReader;
import java.io.BufferedWriter;
import java.io.File;
import java.io.FileInputStream;
import java.io.FileOutputStream;
import java.io.FileWriter;
import java.io.IOException;
import java.lang.reflect.Type;
import java.net.HttpURLConnection;
import java.util.Arrays;
import java.util.HashMap;
import java.util.HashSet;
import java.util.Locale;
import java.util.Map;
import java.util.Set;
import java.util.UUID;
import java.util.concurrent.ExecutorService;
import java.util.concurrent.Executors;
import java.util.concurrent.TimeUnit;
import java.util.concurrent.atomic.AtomicReference;
import java.util.concurrent.locks.ReentrantLock;
import java.util.regex.Matcher;
import java.util.regex.Pattern;
import java.util.stream.Collectors;
import java.util.zip.GZIPOutputStream;

import javax.net.ssl.HttpsURLConnection;


public class LogReporter extends PayloadReporter {
    // Add this field at the class level
    private static final ExecutorService cleanupExecutor = Executors.newSingleThreadExecutor();

    protected static final Type gtype = new TypeToken<Map<String, Object>>() {
    }.getType();
    protected static final Gson gson = new GsonBuilder()
            .enableComplexMapKeySerialization()
            .create();

    enum LogReportState {
        WORKING("tmp"),     // Contains data from the active logging session
        CLOSED("dat"),      // Contains a single log session, limited by Vortex payload size
        ROLLUP("rollup"),   // Contains a JsonArray of closed log data files
        EXPIRED("bak"),     // Contains expired or backup data ready to be deleted
        ALL(".*");          // All log file types

        final String extension;

        LogReportState(final String extension) {
            this.extension = extension;
        }

        public String asExtension() {
            return String.format(Locale.getDefault(), ".%s", extension);
        }
    }

    static int VORTEX_PAYLOAD_LIMIT = (1024 * 1000);        // Vortex upload limit: ~1 MB (10^6 B) compressed (less some padding)
    static int MIN_PAYLOAD_THRESHOLD = -1;                  // Don't upload until we have at least this much data (-1 disables check)
    protected int payloadBudget = VORTEX_PAYLOAD_LIMIT;

    static final long LOG_ENDPOINT_TIMEOUT = 10;    // FIXME This is a guess, check with Logging team

    static final String LOG_REPORTS_DIR = "newrelic/logReporting";      // root dir for local data files
    static final String LOG_FILE_MASK = "logdata%s.%s";                 // log data file name. suffix will indicate working state
    static final Pattern LOG_FILE_REGEX = Pattern.compile("^(.*/" + LOG_REPORTS_DIR + ")/(logdata.*)\\.(.*)$");

    static final AtomicReference<LogReporter> instance = new AtomicReference<>(null);


    static File logDataStore = new File(System.getProperty("java.io.tmpdir", "/tmp"), LOG_REPORTS_DIR).getAbsoluteFile();

    protected long reportTTL = LogReportingConfiguration.DEFAULT_EXPIRATION_PERIOD;     // log data file expiration period (in MS)
    protected File workingLogfile;
    protected AtomicReference<BufferedWriter> workingLogfileWriter = new AtomicReference<>(null);   // lazy initialized

    public static LogReporter initialize(File rootDir, AgentConfiguration agentConfiguration) throws IOException {
        if (!rootDir.isDirectory() || !rootDir.exists() || !rootDir.canWrite()) {
            throw new IOException("Reports directory [" + rootDir.getAbsolutePath() + "] must exist and be writable!");
        }

        logDataStore = new File(rootDir, LOG_REPORTS_DIR);
        logDataStore.mkdirs();

        if (!(logDataStore.exists() && logDataStore.canWrite())) {
            throw new IOException("LogReporter: Reports directory [" + rootDir.getAbsolutePath() + "] must exist and be writable!");
        }
        log.debug("LogReporting: saving log reports to " + logDataStore.getAbsolutePath());

        instance.set(new LogReporter(agentConfiguration));
        log.debug("LogReporting: reporter instance initialized");

        LogReporting.setLogger(new RemoteLogger());
        log.debug("LogReporting: logger has been set to " + LogReporting.getLogger().getClass().getSimpleName());

        StatsEngine.SUPPORTABILITY.inc(MetricNames.SUPPORTABILITY_LOG_REPORTING_INIT);
        StatsEngine.SUPPORTABILITY.inc(MetricNames.SUPPORTABILITY_LOG_SAMPLED + (agentConfiguration.getLogReportingConfiguration().isSampled() ? "true" : "false"));

        return instance.get();
    }

    public static LogReporter getInstance() {
        return instance.get();
    }


    public LogReporter(AgentConfiguration agentConfiguration) {
        super(agentConfiguration);
        setEnabled((agentConfiguration.getLogReportingConfiguration().getLoggingEnabled()));
        try {
            resetWorkingLogfile();
        } catch (IOException e) {
            log.error("LogReporter error: " + e);
            setEnabled(false);
        }
    }

    @Override
    protected void start() {
        if (isEnabled()) {
            Harvest.addHarvestListener(instance.get());
            isStarted.set(true);
        } else {
            log.error("Attempted to start the log reported when disabled.");
        }
    }

    @Override
    protected void stop() {
        Harvest.removeHarvestListener(instance.get());

        isStarted.set(false);
        if (isEnabled()) {
            onHarvestStop();
        }
        workingLogfileWriter.set(null);
    }

    @Override
    public void onHarvestStart() {
        final Logger logger = LogReporting.getLogger();

        if (logger instanceof HarvestLifecycleAware) {
            ((HarvestLifecycleAware) logger).onHarvestStart();
        }

        // expire and delete leftover files
        expire(Math.toIntExact(reportTTL));
        cleanup();
    }

    @Override
    public void onHarvestStop() {
        try {
            final Logger logger = LogReporting.getLogger();
            if (logger instanceof HarvestLifecycleAware) {
                ((HarvestLifecycleAware) logger).onHarvestStop();
            }

            // The logger can continue to run collecting log data until the agent exists.
            // but will no longer be triggered by the harvest lifecycle nor uploaded to ingest

        } catch (Exception e) {
            log.error(e.toString());
        }
    }

    @Override
    public void onHarvestConnected() {
        //submit what left when the app was terminated last time
        processLogs();
    }

    @Override
    public void onHarvest() {
        processLogs();
    }

    @Override
    public void onHarvestComplete() {
        final Logger logger = LogReporting.getLogger();

        if (logger instanceof HarvestLifecycleAware) {
            ((HarvestLifecycleAware) logger).onHarvestComplete();
        }

        getCachedLogReports(LogReportState.ROLLUP).forEach(logReport -> {
            if (postLogReport(logReport)) {
                log.info("LogReporter: Uploaded remote log data [" + logReport.getAbsolutePath() + "]");
                safeDelete(logReport);
            } else {
                log.error("LogReporter: Upload failed for remote log data [" + logReport.getAbsolutePath() + "]");
            }
        });

        cleanup();
    }

    @Override
    public void onHarvestConfigurationChanged() {
        //  Some aspect of logging configuration has changed. Update model...
        setEnabled(agentConfiguration.getLogReportingConfiguration().getLoggingEnabled());

        if (agentConfiguration.getLogReportingConfiguration().getExpirationPeriod() != reportTTL) {
            reportTTL = Math.max(agentConfiguration.getLogReportingConfiguration().getExpirationPeriod(),
                    TimeUnit.MILLISECONDS.convert(30, TimeUnit.SECONDS));
            log.debug("LogReporter: logging configuration changed [" + agentConfiguration.getLogReportingConfiguration().toString() + "]");
        }
    }

    /**
     * Return the current collection of logdata artifacts of a specified state.
     */
    protected Set<File> getCachedLogReports(final LogReportState state) {
        return getCachedLogReports(state.extension);
    }

    protected Set<File> getCachedLogReports(final String extension) {
        Set<File> reportSet = new HashSet<>();

        try {
            String logFileMask = String.format(Locale.getDefault(),
                    LogReporter.LOG_FILE_MASK, ".*", extension);

            reportSet = Streams.list(LogReporter.logDataStore)
                    .filter(file -> file.isFile() && file.getName().matches(logFileMask))
                    .collect(Collectors.toSet());

        } catch (Exception e) {
            log.error("LogReporter: Can't query cached log reports: " + e);
        }

        return reportSet;
    }

    /**
     * Merge all data from closed log file into a final rollup file.
     * <p>
     * Delete the closed file(s) if successfully moved to the rollup archive.
     *
     * @return
     */
    protected File rollupLogDataFiles() {
        Set<File> logDataFiles = getCachedLogReports(LogReportState.CLOSED);
        int totalFileSize = logDataFiles.stream().mapToInt(file -> Math.toIntExact(file.length())).sum();

        if (MIN_PAYLOAD_THRESHOLD > totalFileSize) {
            if (!logDataFiles.isEmpty()) {
                log.debug("LogReporter: buffering log data until the minimum threshold: " + totalFileSize + "/" + MIN_PAYLOAD_THRESHOLD + " bytes");
            }

            return null;
        }

        Set<File> mergedFiles = new HashSet<>();
        int payloadSizeBudget = LogReporter.VORTEX_PAYLOAD_LIMIT;

        try {
<<<<<<< HEAD
//            workingFileLock.lock();
=======
>>>>>>> 088a0fda

            JsonArray jsonArray = new JsonArray();

            for (File file : logDataFiles) {
                if (null != file && file.exists() && file.length() > 0) {
                    try {
                        // truncate at payload size limit. Test first so we don't overflow the budget
                        payloadSizeBudget -= file.length();
                        if (0 > payloadSizeBudget) {
                            break;
                        }

                        logfileToJsonArray(file, jsonArray);

                        // remove the completed file(s)
                        mergedFiles.add(file);

                    } catch (Exception e) {
                        log.error("LogReporter: " + e.toString());
                    }
                }
            }

            if (jsonArray.size() > 0) {
                File archivedLogfile = generateUniqueLogfile(LogReportState.ROLLUP);

                archivedLogfile.mkdirs();
                archivedLogfile.delete();
                archivedLogfile.createNewFile();

                try {
                    jsonArrayToLogfile(jsonArray, archivedLogfile);

                } catch (Exception e) {
                    log.error("Log file rollup failed: " + e);
                }

                mergedFiles.forEach(file -> safeDelete(file));

                return archivedLogfile;
            }

        } catch (IOException e) {
            log.error(e.toString());

<<<<<<< HEAD
        } finally {
//            workingFileLock.unlock();
=======
>>>>>>> 088a0fda
        }

        return null;
    }

    void processLogs() {
        try {
            final Logger logger = LogReporting.getLogger();
            if (logger instanceof HarvestLifecycleAware) {
                ((HarvestLifecycleAware) logger).onHarvest();
            }

<<<<<<< HEAD
//            if(!workingFileLock.isLocked()) {
//                workingFileLock.lock();
//            }
=======

>>>>>>> 088a0fda

            // roll the log only if data has been added to the working file
            workingLogfileWriter.get().flush();
            if (workingLogfile.length() > LogReporter.MIN_PAYLOAD_THRESHOLD) {
                finalizeWorkingLogfile();
                rollWorkingLogfile();
            }

        } catch (IOException e) {
            log.error("LogReporter: " + e);

<<<<<<< HEAD
        } finally {
//            workingFileLock.unlock();

=======
>>>>>>> 088a0fda
        }

        if (isEnabled()) {
            // create a single log archive from all available closed files, up to 1Mb in size
            File logReport = rollupLogDataFiles();

            if (null != logReport && logReport.isFile()) {
                if (postLogReport(logReport)) {
                    log.info("LogReporter: Uploaded remote log data [" + logReport.getName() + "]");
                    safeDelete(logReport);
                } else {
                    log.error("LogReporter: Upload failed for remote log data [" + logReport.getAbsoluteFile() + "]");
                }
            }
        }
    }

    /**
     * Upload closed log file to Logging ingest endpoint
     *
     * @param logDataFile
     * @return
     */
    boolean postLogReport(File logDataFile) {
        try {
            if (logDataFile.exists()) {
                if (!isLogfileTypeOf(logDataFile, LogReportState.ROLLUP)) {
                    logDataFile = rollupLogDataFiles();
                }

                if (logDataFile.exists() && isLogfileTypeOf(logDataFile, LogReportState.ROLLUP)) {
                    LogForwarder logForwarder = new LogForwarder(logDataFile, agentConfiguration);

                    switch (logForwarder.call().getResponseCode()) {
                        // Upload timed-out
                        case HttpURLConnection.HTTP_CLIENT_TIMEOUT:
                            break;

                        // Payload too large:
                        case HttpURLConnection.HTTP_ENTITY_TOO_LARGE:
                            // TODO The payload was too large, despite filtering prior to upload
                            // Only solution in this case is to compress the file and retry, or
                            // decompose and redistribute the payload,
                            // logDataFile = compress(logDataFile, false);
                            break;

                        // Upload was throttled
                        case 429:
                            break;

                        // Payload was rejected
                        case HttpsURLConnection.HTTP_INTERNAL_ERROR:
                            break;

                        default:
                            break;
                    }

                    return logForwarder.isSuccessfulResponse();
                }

            } else {
                log.warn("LogReporter: Logfile [" + logDataFile.getName() + "] vanished before it could be uploaded.");
            }
        } catch (Exception e) {
            AgentLogManager.getAgentLog().error("LogReporter: Log upload failed: " + e);
        }

        return false;
    }

    boolean safeDelete(File fileToDelete) {
        // Potential race condition here so rename the file rather than deleting it.
        // Expired files will be removed during an expiration sweep.
        if (!isLogfileTypeOf(fileToDelete, LogReportState.EXPIRED)) {
            fileToDelete.setReadOnly();
            fileToDelete.renameTo(new File(fileToDelete.getAbsolutePath() + LogReportState.EXPIRED.asExtension()));
        }

        return !fileToDelete.exists();
    }

    /**
     * Get or create a file suitable for receiving log data. Currently we use a single file
     * suitable for thread-safe i/o. When the file is closed it will be renamed to a file
     * using a timestamped filename.
     *
     * @return Working log data file.
     * @throws IOException
     */
    File getWorkingLogfile() throws IOException {
        File logFile = new File(LogReporter.logDataStore,
                String.format(Locale.getDefault(),
                        LogReporter.LOG_FILE_MASK,
                        "",
                        LogReporter.LogReportState.WORKING.extension));

        logFile.getParentFile().mkdirs();
        if (!logFile.exists()) {
            logFile.createNewFile();
        }

        logFile.setLastModified(System.currentTimeMillis());

        return logFile;
    }

    /**
     * Create a new filename for the log data artifact, based on the state of the report
     *
     * @param state State of log data file
     * @return Unique filename
     */
    static File generateUniqueLogfile(LogReportState state) {
        File closedLogfile;
        int retries = 5;

        do {
            closedLogfile = new File(LogReporter.logDataStore,
                    String.format(Locale.getDefault(),
                            LogReporter.LOG_FILE_MASK,
                            UUID.randomUUID(),
                            state.extension));

        } while (closedLogfile.exists() && 0 < closedLogfile.length() && retries-- > 0);

        return closedLogfile;
    }

    /**
     * Rename the passed working file to a timestamped filename, ready to be picked up by the log forwarder.
     *
     * @param workingLogfile
     * @return The renamed (timestamped) working file
     * @throws IOException
     */
    File rollLogfile(File workingLogfile) {
        File closedLogfile = generateUniqueLogfile(LogReportState.CLOSED);

        workingLogfile.renameTo(closedLogfile);
        closedLogfile.setLastModified(System.currentTimeMillis());

        return closedLogfile;
    }

    /**
     * Give expired log data file one last chance to upload, then safely delete (or not).
     * This should be run at least once per session.
     *
     * @param expirationTTL Time in milliseconds since the file was last modified
     */
    Set<File> expire(long expirationTTL) {
        Set<File> expiredFiles = new HashSet<>();
        
        // Submit expiration task to background executor
        cleanupExecutor.submit(() -> {
            try {
                FileFilter expirationFilter = logReport -> (logReport.exists()
                        && isLogfileTypeOf(logReport, LogReportState.WORKING)
                        && (logReport.lastModified() + expirationTTL) < System.currentTimeMillis());

                Set<File> filesToExpire = Streams.list(LogReporter.logDataStore, expirationFilter).collect(Collectors.toSet());
                filesToExpire.forEach(logReport -> {
                    StatsEngine.SUPPORTABILITY.inc(MetricNames.SUPPORTABILITY_LOG_EXPIRED);
                    log.debug("LogReporter: Remote log data [" + logReport.getName() + "] has expired and will be removed.");
                    safeDelete(logReport);
                });
                
                log.debug("LogReporter: Expired " + filesToExpire.size() + " log files");
            } catch (Exception e) {
                log.error("LogReporter: Error during file expiration: " + e.getMessage());
            }
        });

        return expiredFiles;
    }

    /**
     * Decompose large log data files in half (2 parts), then delete the original if the sum
     * of parts equals the original file. Data from the file is decomposed into rollup files
     * smaller than the Vortex payload limit.
     *
     * @param logDataFile
     * @return Set containing new files
     * @throws IOException
     */
    Set<File> decompose(File logDataFile) throws IOException {
        if (logDataFile.length() > VORTEX_PAYLOAD_LIMIT) {
            final Set<File> splitFiles = new HashSet<>();
            JsonArray jsonArray = new JsonArray();

            switch (typeOfLogfile(logDataFile)) {
                case CLOSED:
                    jsonArray = logfileToJsonArray(logDataFile).get(0).getAsJsonObject().get(LOG_PAYLOAD_LOGS_ATTRIBUTE).getAsJsonArray();
                    break;

                case ROLLUP:
                    jsonArray = LogReporter.gson.fromJson(Streams.slurpString(logDataFile, null), JsonArray.class).get(0).getAsJsonObject().get(LOG_PAYLOAD_LOGS_ATTRIBUTE).getAsJsonArray();
                    break;
            }

            if (!jsonArray.isEmpty()) {
                int splitSize = (jsonArray.size() / 2);
                int logDataMsgs = jsonArray.size();
                JsonArray splitArray = new JsonArray();

                for (JsonElement jsonElement : jsonArray) {
                    splitArray.add(jsonElement);
                    if (splitArray.size() > splitSize) {
                        splitFiles.add(jsonArrayToLogfile(splitArray, generateUniqueLogfile(LogReportState.ROLLUP)));
                        logDataMsgs -= splitArray.size();
                        splitArray = new JsonArray();
                    }
                }

                if (!splitArray.isEmpty()) {
                    splitFiles.add(jsonArrayToLogfile(splitArray, generateUniqueLogfile(LogReportState.ROLLUP)));
                    logDataMsgs -= splitArray.size();
                }

                if (0 == logDataMsgs) {
                    logDataFile.delete();
                }

            }

            return splitFiles;
        }

        return Set.of();
    }

    /**
     * GZIP compress the passed file.
     *
     * @param logDatFile File to be compressed
     * @param replace    Delete the passed file, rename the compressed file to the pass file name
     * @return File of new compressed file
     * @throws IOException
     */
    File compress(final File logDatFile, boolean replace) throws IOException {
        File compressedFile = new File(logDatFile.getAbsolutePath() + ".gz");

        try (FileInputStream fis = new FileInputStream(logDatFile);
             FileOutputStream fos = new FileOutputStream(compressedFile);
             GZIPOutputStream gzOut = new GZIPOutputStream(fos, Streams.DEFAULT_BUFFER_SIZE, true)) {
            Streams.copy(fis, gzOut);
            gzOut.flush();

            if (replace && logDatFile.delete()) {
                // compressedFile.renameTo(logDatFile);
            }
        }

        return compressedFile;
    }

    /**
     * Remove log data files that have been "deleted" by other operations. We don't really delete files once
     * used, but rather rename them as a backup. This gives us a window where data can be salvaged as neccessary.
     * This sweep should only be run once in a while.
     */
    Set<File> cleanup() {
        Set<File> expiredFiles = getCachedLogReports(LogReportState.EXPIRED);
        Set<File> closedFiles = getCachedLogReports(LogReportState.CLOSED);
        expiredFiles.addAll(closedFiles);
<<<<<<< HEAD
        
=======

>>>>>>> 088a0fda
        // Submit file deletion task to background executor
        if (!expiredFiles.isEmpty()) {
            cleanupExecutor.submit(() -> {
                expiredFiles.forEach(logReport -> {
                    if (logReport.delete()) {
                        log.debug("LogReporter: Log data [" + logReport.getName() + "] removed.");
                    } else {
                        log.warn("LogReporter: Log data [" + logReport.getName() + "] not removed!");
                    }
                });
            });
        }

        return expiredFiles;
    }

    /**
     * Restore closed log files. This is for testing at the moment and will unlikely be included
     * in GA, unless early adoption testing exposes a need for it.
     *
     * @return Set contain the File instance af call recovered log files.
     */
    Set<File> recover() {
        Set<File> recoveredFiles = getCachedLogReports(LogReportState.EXPIRED);
        recoveredFiles.forEach(logReport -> {
            logReport.setWritable(true);
            logReport.renameTo(new File(logReport.getAbsolutePath().replace(LogReportState.EXPIRED.asExtension(), "")));
        });

        return recoveredFiles;

    }

    /**
     * Flush and close the working log file. On return, the workingLogfileWriter stream will be invalid.
     */
    void finalizeWorkingLogfile() {
        try {
<<<<<<< HEAD
//            if(!workingFileLock.isLocked()) {
//                workingFileLock.lock();
//            }
=======
>>>>>>> 088a0fda
            workingLogfileWriter.get().flush();
            workingLogfileWriter.get().close();
            workingLogfileWriter.set(null);

        } catch (Exception e) {
            log.error(e.toString());
        } finally {
<<<<<<< HEAD
//            workingFileLock.unlock();
=======

>>>>>>> 088a0fda
        }
    }

    /**
     * Close the working file with its current contents. Do not flush pending request.
     * Restet the working file and create a new file writer
     *
     * @return Updated working file
     * @throws IOException
     */
    File rollWorkingLogfile() throws IOException {
        File closedLogfile;

        try {
<<<<<<< HEAD
//            if(!workingFileLock.isLocked()) {
//
//                workingFileLock.lock();
//            }
=======
>>>>>>> 088a0fda
            closedLogfile = rollLogfile(workingLogfile);
            workingLogfile = getWorkingLogfile();
            resetWorkingLogfile();

            if (AgentConfiguration.getInstance().getLogReportingConfiguration().isSampled()) {
                closedLogfile.setReadOnly();
            } else {
                closedLogfile.delete();
            }

            log.debug("LogReporter: Finalized log data to [" + closedLogfile.getAbsolutePath() + "]");

<<<<<<< HEAD
        } finally {
//            workingFileLock.unlock();
=======
        } catch (IOException e) {
            log.error("LogReporter: Could not finalize working log file: " + e);
            throw e;
>>>>>>> 088a0fda
        }
        return closedLogfile;
    }

    /**
     * Reset and prepare the working log file and output stream for incoming data.
     *
     * @return
     * @throws IOException
     */
    BufferedWriter resetWorkingLogfile() throws IOException {
        workingLogfile = getWorkingLogfile();

        // BufferedWriter for performance, true to set append to file flag
        workingLogfileWriter.set(new BufferedWriter(new FileWriter(workingLogfile, true)));
        payloadBudget = VORTEX_PAYLOAD_LIMIT;

        return workingLogfileWriter.get();
    }

    static Map<String, Object> getCommonBlockAttributes() {
        Map<String, Object> attrs = new HashMap<>();

        attrs.put(LogReporting.LOG_ENTITY_ATTRIBUTE, AgentConfiguration.getInstance().getEntityGuid());
        attrs.put(LogReporting.LOG_SESSION_ID, AgentConfiguration.getInstance().getSessionID());
        attrs.put(Constants.INSTRUMENTATION_PROVIDER, Constants.INSTRUMENTATION_PROVIDER_ATTRIBUTE);
        attrs.put(Constants.INSTRUMENTATION_NAME, AgentConfiguration.getInstance().getApplicationFramework().equals(ApplicationFramework.Native) ? Constants.INSTRUMENTATION_ANDROID_NAME : AgentConfiguration.getInstance().getApplicationFramework().name());
        attrs.put(Constants.INSTRUMENTATION_VERSION, AgentConfiguration.getInstance().getApplicationFrameworkVersion());
        attrs.put(Constants.INSTRUMENTATION_COLLECTOR_NAME, Constants.INSTRUMENTATION_ANDROID_NAME);

        // adding session attributes
        final AnalyticsControllerImpl analyticsController = AnalyticsControllerImpl.getInstance();

        Map<String, Object> sessionAttributes = new HashMap<>();
        for (AnalyticsAttribute analyticsAttribute : analyticsController.getSessionAttributes()) {
            sessionAttributes.put(analyticsAttribute.getName(), analyticsAttribute.asJsonElement());
        }
        attrs.putAll(sessionAttributes);

        return attrs;
    }


    /**
     * Move validated log data from a logger into teh working log file.
     *
     * @param logDataMap A map of verified log data attributes. Updates the Vortex payload budget,
     *                   and rolls the working log if aggregated *uncompressed* log data exceeds
     *                   the limit (1MB).
     * @throws IOException
     */
    public void appendToWorkingLogfile(Map<String, Object> logDataMap) throws IOException {
        try {
<<<<<<< HEAD
//            workingFileLock.lock();
            try (RandomAccessFile raf = new RandomAccessFile(workingLogfile, "rw");
                 FileChannel channel = raf.getChannel();
                 FileLock lock = channel.lock()) {
                String logJsonData = gson.toJson(logDataMap, gtype);
=======
            String logJsonData = gson.toJson(logDataMap, gtype);
>>>>>>> 088a0fda



            if (null != workingLogfileWriter.get()) {
                // Check Vortex limits prior to writing
                payloadBudget -= (logJsonData.length() + System.lineSeparator().length());
                if (0 > payloadBudget) {
                    finalizeWorkingLogfile();
                    rollWorkingLogfile();
                }

                workingLogfileWriter.get().append(logJsonData);
                workingLogfileWriter.get().newLine();

            } else {
                // the writer has closed, usually a result of the agent stopping
            }
<<<<<<< HEAD
        } catch(Exception ex) {
          ex.printStackTrace();
        } finally {
//            workingFileLock.unlock();
=======

        } catch (IOException e) {
            log.error("LogReporter: Could not write to working log file: " + e);
            throw e;
>>>>>>> 088a0fda
        }
    }

    /**
     * Shutdown the reporter. Remove from HarvestLifecycle notifications.
     */
    void shutdown() {
        if (isStarted.get()) {
            stop();
        }
        log.info("LogReporting: reporter instance has been shutdown");
    }

    // helpers

    /**
     * Decompose the logdata filename into parts
     *
     * @param logDataFile
     * @return Map of filename parts [path, file, extension]
     */
    Map<String, String> logFileNameAsParts(final File logDataFile) {
        final Map<String, String> parts = new HashMap<>();
        final Matcher matcher = LOG_FILE_REGEX.matcher(logDataFile.getAbsolutePath());
        if (matcher.matches()) {
            if (3 > matcher.groupCount()) {
                log.error("LogReporter: Couldn't determine log filename components. " + logDataFile.getAbsolutePath());
            } else {
                parts.put("path", matcher.group(1));
                parts.put("file", matcher.group(2));
                parts.put("extension", matcher.group(3));
            }
        }

        return parts;
    }

    /**
     * Return true if logdata file represents an instance of a LogReportState
     *
     * @param logDatafile
     * @param state       Log data state
     * @return
     */
    boolean isLogfileTypeOf(final File logDatafile, LogReportState state) {
        return logFileNameAsParts(logDatafile).getOrDefault("extension", "").equals(state.extension);
    }

    /**
     * Determines LogReportSTate type of logdata filename
     *
     * @param logDatafile Filename
     * @return
     * @throws IOException
     */
    LogReportState typeOfLogfile(final File logDatafile) throws IOException {
        String extension = logFileNameAsParts(logDatafile).getOrDefault("extension", "");
        if (null == extension || extension.isEmpty()) {
            throw new IOException("LogReporter:  Could not parse the log file name. " + logDatafile.getAbsolutePath());
        }

        return Arrays.stream(LogReportState.values()).filter(logReportState -> logReportState.extension.equals(extension)).findFirst().get();
    }

    /**
     * Deserialize log file contents into a new JsonArray, validating each record as it is read.
     *
     * @param logfile Assumed to contain a valid JsonElements
     * @return All JsonElements as JsonArray
     * @throws IOException
     */
    static JsonArray logfileToJsonArray(File logfile) throws IOException {
        return logfileToJsonArray(logfile, new JsonArray());
    }

    /**
     * Deserialize log file contents into a passed JsonArray, validating each record as it is read.
     * Invalid Json records are dropped. (TODO add metric)
     * The input file size is limited to LogReporter.VORTEX_PAYLOAD_LIMIT (1MB). Larger files
     * should be decomposed() beforehand.
     *
     * @param logfile   Assumed to contain a valid JsonElements
     * @param jsonArray JsonArray to receive log data json
     * @return passed JsonArray
     * @throws IOException
     */


    static JsonArray logfileToJsonArray(File logfile, JsonArray jsonArray) throws IOException {
        JsonArray logsJsonArray = new JsonArray();
        JsonObject logsJson = new JsonObject();
        //add Shared attributes
        JsonObject sharedAttributes = LogReporter.gson.toJsonTree(getCommonBlockAttributes()).getAsJsonObject();
        JsonObject attributes = new JsonObject();
        attributes.add(LOG_PAYLOAD_ATTRIBUTES_ATTRIBUTE, sharedAttributes);
        logsJson.add(LOG_PAYLOAD_COMMON_ATTRIBUTE, attributes);
        try (BufferedReader reader = Streams.newBufferedFileReader(logfile)) {
            reader.lines().forEach(s -> {
                if (!(null == s || s.isEmpty())) {
                    try {
                        JsonObject messageAsJson = LogReporter.gson.fromJson(s, JsonObject.class);
                        logsJsonArray.add(messageAsJson);
                    } catch (JsonSyntaxException e) {
                        log.error("Invalid Json entry skipped [" + s + "]");
                    }
                }
            });
        }
        logsJson.add(LOG_PAYLOAD_LOGS_ATTRIBUTE, logsJsonArray);
        jsonArray.add(logsJson);
        return jsonArray;
    }

    /**
     * Serialize JsonArray into passed logdata file name.
     *
     * @param jsonArray   JsonArray data
     * @param logDataFile Output file
     * @return
     * @throws IOException
     */
    static File jsonArrayToLogfile(JsonArray jsonArray, File logDataFile) throws IOException {
        if (null == logDataFile) {
            logDataFile = generateUniqueLogfile(LogReportState.CLOSED);
        }

        try (BufferedWriter writer = Streams.newBufferedFileWriter(logDataFile)) {
            writer.write(jsonArray.toString());
            writer.flush();
            writer.close();

            logDataFile.setReadOnly();
        }

        return logDataFile;
    }

}<|MERGE_RESOLUTION|>--- conflicted
+++ resolved
@@ -287,10 +287,6 @@
         int payloadSizeBudget = LogReporter.VORTEX_PAYLOAD_LIMIT;
 
         try {
-<<<<<<< HEAD
-//            workingFileLock.lock();
-=======
->>>>>>> 088a0fda
 
             JsonArray jsonArray = new JsonArray();
 
@@ -336,11 +332,6 @@
         } catch (IOException e) {
             log.error(e.toString());
 
-<<<<<<< HEAD
-        } finally {
-//            workingFileLock.unlock();
-=======
->>>>>>> 088a0fda
         }
 
         return null;
@@ -353,13 +344,7 @@
                 ((HarvestLifecycleAware) logger).onHarvest();
             }
 
-<<<<<<< HEAD
-//            if(!workingFileLock.isLocked()) {
-//                workingFileLock.lock();
-//            }
-=======
-
->>>>>>> 088a0fda
+
 
             // roll the log only if data has been added to the working file
             workingLogfileWriter.get().flush();
@@ -371,12 +356,6 @@
         } catch (IOException e) {
             log.error("LogReporter: " + e);
 
-<<<<<<< HEAD
-        } finally {
-//            workingFileLock.unlock();
-
-=======
->>>>>>> 088a0fda
         }
 
         if (isEnabled()) {
@@ -643,11 +622,7 @@
         Set<File> expiredFiles = getCachedLogReports(LogReportState.EXPIRED);
         Set<File> closedFiles = getCachedLogReports(LogReportState.CLOSED);
         expiredFiles.addAll(closedFiles);
-<<<<<<< HEAD
-        
-=======
-
->>>>>>> 088a0fda
+
         // Submit file deletion task to background executor
         if (!expiredFiles.isEmpty()) {
             cleanupExecutor.submit(() -> {
@@ -686,12 +661,6 @@
      */
     void finalizeWorkingLogfile() {
         try {
-<<<<<<< HEAD
-//            if(!workingFileLock.isLocked()) {
-//                workingFileLock.lock();
-//            }
-=======
->>>>>>> 088a0fda
             workingLogfileWriter.get().flush();
             workingLogfileWriter.get().close();
             workingLogfileWriter.set(null);
@@ -699,11 +668,7 @@
         } catch (Exception e) {
             log.error(e.toString());
         } finally {
-<<<<<<< HEAD
-//            workingFileLock.unlock();
-=======
-
->>>>>>> 088a0fda
+
         }
     }
 
@@ -718,13 +683,6 @@
         File closedLogfile;
 
         try {
-<<<<<<< HEAD
-//            if(!workingFileLock.isLocked()) {
-//
-//                workingFileLock.lock();
-//            }
-=======
->>>>>>> 088a0fda
             closedLogfile = rollLogfile(workingLogfile);
             workingLogfile = getWorkingLogfile();
             resetWorkingLogfile();
@@ -737,14 +695,9 @@
 
             log.debug("LogReporter: Finalized log data to [" + closedLogfile.getAbsolutePath() + "]");
 
-<<<<<<< HEAD
-        } finally {
-//            workingFileLock.unlock();
-=======
         } catch (IOException e) {
             log.error("LogReporter: Could not finalize working log file: " + e);
             throw e;
->>>>>>> 088a0fda
         }
         return closedLogfile;
     }
@@ -798,15 +751,7 @@
      */
     public void appendToWorkingLogfile(Map<String, Object> logDataMap) throws IOException {
         try {
-<<<<<<< HEAD
-//            workingFileLock.lock();
-            try (RandomAccessFile raf = new RandomAccessFile(workingLogfile, "rw");
-                 FileChannel channel = raf.getChannel();
-                 FileLock lock = channel.lock()) {
-                String logJsonData = gson.toJson(logDataMap, gtype);
-=======
             String logJsonData = gson.toJson(logDataMap, gtype);
->>>>>>> 088a0fda
 
 
 
@@ -824,17 +769,10 @@
             } else {
                 // the writer has closed, usually a result of the agent stopping
             }
-<<<<<<< HEAD
-        } catch(Exception ex) {
-          ex.printStackTrace();
-        } finally {
-//            workingFileLock.unlock();
-=======
 
         } catch (IOException e) {
             log.error("LogReporter: Could not write to working log file: " + e);
             throw e;
->>>>>>> 088a0fda
         }
     }
 
