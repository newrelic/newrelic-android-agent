
/*
 * Copyright (c) 2023. New Relic Corporation. All rights reserved.
 * SPDX-License-Identifier: Apache-2.0
 */

package com.newrelic.agent.android.logging;

import static com.newrelic.agent.android.logging.LogReporting.LOG_PAYLOAD_ATTRIBUTES_ATTRIBUTE;
import static com.newrelic.agent.android.logging.LogReporting.LOG_PAYLOAD_COMMON_ATTRIBUTE;
import static com.newrelic.agent.android.logging.LogReporting.LOG_PAYLOAD_LOGS_ATTRIBUTE;

import com.google.gson.Gson;
import com.google.gson.GsonBuilder;
import com.google.gson.JsonArray;
import com.google.gson.JsonElement;
import com.google.gson.JsonObject;
import com.google.gson.JsonSyntaxException;
import com.google.gson.reflect.TypeToken;
import com.newrelic.agent.android.AgentConfiguration;
import com.newrelic.agent.android.ApplicationFramework;
import com.newrelic.agent.android.analytics.AnalyticsAttribute;
import com.newrelic.agent.android.analytics.AnalyticsControllerImpl;
import com.newrelic.agent.android.harvest.Harvest;
import com.newrelic.agent.android.harvest.HarvestLifecycleAware;
import com.newrelic.agent.android.metric.MetricNames;
import com.newrelic.agent.android.payload.PayloadReporter;
import com.newrelic.agent.android.stats.StatsEngine;
import com.newrelic.agent.android.util.Constants;
import com.newrelic.agent.android.util.Streams;

import java.io.BufferedReader;
import java.io.BufferedWriter;
import java.io.File;
import java.io.FileInputStream;
import java.io.FileOutputStream;
import java.io.FileWriter;
import java.io.IOException;
import java.lang.reflect.Type;
import java.net.HttpURLConnection;
import java.util.Arrays;
import java.util.HashMap;
import java.util.HashSet;
import java.util.Locale;
import java.util.Map;
import java.util.Set;
import java.util.UUID;
import java.util.concurrent.ExecutorService;
import java.util.concurrent.Executors;
import java.util.concurrent.TimeUnit;
import java.util.concurrent.atomic.AtomicReference;
import java.util.concurrent.locks.ReentrantLock;
import java.util.regex.Matcher;
import java.util.regex.Pattern;
import java.util.stream.Collectors;
import java.util.zip.GZIPOutputStream;

import javax.net.ssl.HttpsURLConnection;


public class LogReporter extends PayloadReporter {
    // Add this field at the class level
    private static final ExecutorService cleanupExecutor = Executors.newSingleThreadExecutor();

    protected static final Type gtype = new TypeToken<Map<String, Object>>() {
    }.getType();
    protected static final Gson gson = new GsonBuilder()
            .enableComplexMapKeySerialization()
            .create();

    enum LogReportState {
        WORKING("tmp"),     // Contains data from the active logging session
        CLOSED("dat"),      // Contains a single log session, limited by Vortex payload size
        ROLLUP("rollup"),   // Contains a JsonArray of closed log data files
        EXPIRED("bak"),     // Contains expired or backup data ready to be deleted
        ALL(".*");          // All log file types

        final String extension;

        LogReportState(final String extension) {
            this.extension = extension;
        }

        public String asExtension() {
            return String.format(Locale.getDefault(), ".%s", extension);
        }
    }

    static int VORTEX_PAYLOAD_LIMIT = (1024 * 1000);        // Vortex upload limit: ~1 MB (10^6 B) compressed (less some padding)
    static int MIN_PAYLOAD_THRESHOLD = -1;                  // Don't upload until we have at least this much data (-1 disables check)
    protected int payloadBudget = VORTEX_PAYLOAD_LIMIT;

    static final long LOG_ENDPOINT_TIMEOUT = 10;    // FIXME This is a guess, check with Logging team

    static final String LOG_REPORTS_DIR = "newrelic/logReporting";      // root dir for local data files
    static final String LOG_FILE_MASK = "logdata%s.%s";                 // log data file name. suffix will indicate working state
    static final Pattern LOG_FILE_REGEX = Pattern.compile("^(.*/" + LOG_REPORTS_DIR + ")/(logdata.*)\\.(.*)$");

    static final AtomicReference<LogReporter> instance = new AtomicReference<>(null);


    static File logDataStore = new File(System.getProperty("java.io.tmpdir", "/tmp"), LOG_REPORTS_DIR).getAbsoluteFile();

    protected long reportTTL = LogReportingConfiguration.DEFAULT_EXPIRATION_PERIOD;     // log data file expiration period (in MS)
    protected File workingLogfile;
    protected AtomicReference<BufferedWriter> workingLogfileWriter = new AtomicReference<>(null);   // lazy initialized

    public static LogReporter initialize(File rootDir, AgentConfiguration agentConfiguration) throws IOException {
        if (!rootDir.isDirectory() || !rootDir.exists() || !rootDir.canWrite()) {
            throw new IOException("Reports directory [" + rootDir.getAbsolutePath() + "] must exist and be writable!");
        }

        logDataStore = new File(rootDir, LOG_REPORTS_DIR);
        logDataStore.mkdirs();

        if (!(logDataStore.exists() && logDataStore.canWrite())) {
            throw new IOException("LogReporter: Reports directory [" + rootDir.getAbsolutePath() + "] must exist and be writable!");
        }
        log.debug("LogReporting: saving log reports to " + logDataStore.getAbsolutePath());

        instance.set(new LogReporter(agentConfiguration));
        log.debug("LogReporting: reporter instance initialized");

        LogReporting.setLogger(new RemoteLogger());
        log.debug("LogReporting: logger has been set to " + LogReporting.getLogger().getClass().getSimpleName());

        StatsEngine.SUPPORTABILITY.inc(MetricNames.SUPPORTABILITY_LOG_REPORTING_INIT);
        StatsEngine.SUPPORTABILITY.inc(MetricNames.SUPPORTABILITY_LOG_SAMPLED + (agentConfiguration.getLogReportingConfiguration().isSampled() ? "true" : "false"));

        return instance.get();
    }

    public static LogReporter getInstance() {
        return instance.get();
    }


    public LogReporter(AgentConfiguration agentConfiguration) {
        super(agentConfiguration);
        setEnabled((agentConfiguration.getLogReportingConfiguration().getLoggingEnabled()));
        try {
            resetWorkingLogfile();
        } catch (IOException e) {
            log.error("LogReporter error: " + e);
            setEnabled(false);
        }
    }

    @Override
    protected void start() {
        if (isEnabled()) {
            Harvest.addHarvestListener(instance.get());
            isStarted.set(true);
        } else {
            log.error("Attempted to start the log reported when disabled.");
        }
    }

    @Override
    protected void stop() {
        Harvest.removeHarvestListener(instance.get());

        isStarted.set(false);
        if (isEnabled()) {
            onHarvestStop();
        }
        workingLogfileWriter.set(null);
    }

    @Override
    public void onHarvestStart() {
        final Logger logger = LogReporting.getLogger();

        if (logger instanceof HarvestLifecycleAware) {
            ((HarvestLifecycleAware) logger).onHarvestStart();
        }

        // expire and delete leftover files
        expire(Math.toIntExact(reportTTL));
        cleanup();
    }

    @Override
    public void onHarvestStop() {
        try {
            final Logger logger = LogReporting.getLogger();
            if (logger instanceof HarvestLifecycleAware) {
                ((HarvestLifecycleAware) logger).onHarvestStop();
            }

            // The logger can continue to run collecting log data until the agent exists.
            // but will no longer be triggered by the harvest lifecycle nor uploaded to ingest

        } catch (Exception e) {
            log.error(e.toString());
        }
    }

    @Override
    public void onHarvestConnected() {
        //submit what left when the app was terminated last time
        processLogs();
    }

    @Override
    public void onHarvest() {
        processLogs();
    }

    @Override
    public void onHarvestComplete() {
        final Logger logger = LogReporting.getLogger();

        if (logger instanceof HarvestLifecycleAware) {
            ((HarvestLifecycleAware) logger).onHarvestComplete();
        }

        getCachedLogReports(LogReportState.ROLLUP).forEach(logReport -> {
            if (postLogReport(logReport)) {
                log.info("LogReporter: Uploaded remote log data [" + logReport.getAbsolutePath() + "]");
                safeDelete(logReport);
            } else {
                log.error("LogReporter: Upload failed for remote log data [" + logReport.getAbsolutePath() + "]");
            }
        });

        cleanup();
    }

    @Override
    public void onHarvestConfigurationChanged() {
        //  Some aspect of logging configuration has changed. Update model...
        setEnabled(agentConfiguration.getLogReportingConfiguration().getLoggingEnabled());

        if (agentConfiguration.getLogReportingConfiguration().getExpirationPeriod() != reportTTL) {
            reportTTL = Math.max(agentConfiguration.getLogReportingConfiguration().getExpirationPeriod(),
                    TimeUnit.MILLISECONDS.convert(30, TimeUnit.SECONDS));
            log.debug("LogReporter: logging configuration changed [" + agentConfiguration.getLogReportingConfiguration().toString() + "]");
        }
    }

    /**
     * Return the current collection of logdata artifacts of a specified state.
     */
    protected Set<File> getCachedLogReports(final LogReportState state) {
        return getCachedLogReports(state.extension);
    }

    protected Set<File> getCachedLogReports(final String extension) {
        Set<File> reportSet = new HashSet<>();

        try {
            String logFileMask = String.format(Locale.getDefault(),
                    LogReporter.LOG_FILE_MASK, ".*", extension);

            reportSet = Streams.list(LogReporter.logDataStore)
                    .filter(file -> file.isFile() && file.getName().matches(logFileMask))
                    .collect(Collectors.toSet());

        } catch (Exception e) {
            log.error("LogReporter: Can't query cached log reports: " + e);
        }

        return reportSet;
    }

    /**
     * Merge all data from closed log file into a final rollup file.
     * <p>
     * Delete the closed file(s) if successfully moved to the rollup archive.
     *
     * @return
     */
    protected File rollupLogDataFiles() {
        Set<File> logDataFiles = getCachedLogReports(LogReportState.CLOSED);
        int totalFileSize = logDataFiles.stream().mapToInt(file -> Math.toIntExact(file.length())).sum();

        if (MIN_PAYLOAD_THRESHOLD > totalFileSize) {
            if (!logDataFiles.isEmpty()) {
                log.debug("LogReporter: buffering log data until the minimum threshold: " + totalFileSize + "/" + MIN_PAYLOAD_THRESHOLD + " bytes");
            }

            return null;
        }

        Set<File> mergedFiles = new HashSet<>();
        int payloadSizeBudget = LogReporter.VORTEX_PAYLOAD_LIMIT;

        try {
<<<<<<< HEAD
//            workingFileLock.lock();
=======
>>>>>>> 2d0e1238

            JsonArray jsonArray = new JsonArray();

            for (File file : logDataFiles) {
                if (null != file && file.exists() && file.length() > 0) {
                    try {
                        // truncate at payload size limit. Test first so we don't overflow the budget
                        payloadSizeBudget -= file.length();
                        if (0 > payloadSizeBudget) {
                            break;
                        }

                        logfileToJsonArray(file, jsonArray);

                        // remove the completed file(s)
                        mergedFiles.add(file);

                    } catch (Exception e) {
                        log.error("LogReporter: " + e.toString());
                    }
                }
            }

            if (jsonArray.size() > 0) {
                File archivedLogfile = generateUniqueLogfile(LogReportState.ROLLUP);

                archivedLogfile.mkdirs();
                archivedLogfile.delete();
                archivedLogfile.createNewFile();

                try {
                    jsonArrayToLogfile(jsonArray, archivedLogfile);

                } catch (Exception e) {
                    log.error("Log file rollup failed: " + e);
                }

                mergedFiles.forEach(file -> safeDelete(file));

                return archivedLogfile;
            }

        } catch (IOException e) {
            log.error(e.toString());

<<<<<<< HEAD
        } finally {
//            workingFileLock.unlock();
=======
>>>>>>> 2d0e1238
        }

        return null;
    }

    void processLogs() {
        try {
            final Logger logger = LogReporting.getLogger();
            if (logger instanceof HarvestLifecycleAware) {
                ((HarvestLifecycleAware) logger).onHarvest();
            }

<<<<<<< HEAD
//            if(!workingFileLock.isLocked()) {
//                workingFileLock.lock();
//            }
=======

>>>>>>> 2d0e1238

            // roll the log only if data has been added to the working file
            workingLogfileWriter.get().flush();
            if (workingLogfile.length() > LogReporter.MIN_PAYLOAD_THRESHOLD) {
                finalizeWorkingLogfile();
                rollWorkingLogfile();
            }

        } catch (IOException e) {
            log.error("LogReporter: " + e);

<<<<<<< HEAD
        } finally {
//            workingFileLock.unlock();

=======
>>>>>>> 2d0e1238
        }

        if (isEnabled()) {
            // create a single log archive from all available closed files, up to 1Mb in size
            File logReport = rollupLogDataFiles();

            if (null != logReport && logReport.isFile()) {
                if (postLogReport(logReport)) {
                    log.info("LogReporter: Uploaded remote log data [" + logReport.getName() + "]");
                    safeDelete(logReport);
                } else {
                    log.error("LogReporter: Upload failed for remote log data [" + logReport.getAbsoluteFile() + "]");
                }
            }
        }
    }

    /**
     * Upload closed log file to Logging ingest endpoint
     *
     * @param logDataFile
     * @return
     */
    boolean postLogReport(File logDataFile) {
        try {
            if (logDataFile.exists()) {
                if (!isLogfileTypeOf(logDataFile, LogReportState.ROLLUP)) {
                    logDataFile = rollupLogDataFiles();
                }

                if (logDataFile.exists() && isLogfileTypeOf(logDataFile, LogReportState.ROLLUP)) {
                    LogForwarder logForwarder = new LogForwarder(logDataFile, agentConfiguration);

                    switch (logForwarder.call().getResponseCode()) {
                        // Upload timed-out
                        case HttpURLConnection.HTTP_CLIENT_TIMEOUT:
                            break;

                        // Payload too large:
                        case HttpURLConnection.HTTP_ENTITY_TOO_LARGE:
                            // TODO The payload was too large, despite filtering prior to upload
                            // Only solution in this case is to compress the file and retry, or
                            // decompose and redistribute the payload,
                            // logDataFile = compress(logDataFile, false);
                            break;

                        // Upload was throttled
                        case 429:
                            break;

                        // Payload was rejected
                        case HttpsURLConnection.HTTP_INTERNAL_ERROR:
                            break;

                        default:
                            break;
                    }

                    return logForwarder.isSuccessfulResponse();
                }

            } else {
                log.warn("LogReporter: Logfile [" + logDataFile.getName() + "] vanished before it could be uploaded.");
            }
        } catch (Exception e) {
            AgentLogManager.getAgentLog().error("LogReporter: Log upload failed: " + e);
        }

        return false;
    }

    boolean safeDelete(File fileToDelete) {
        // Potential race condition here so rename the file rather than deleting it.
        // Expired files will be removed during an expiration sweep.
        if (!isLogfileTypeOf(fileToDelete, LogReportState.EXPIRED)) {
            fileToDelete.setReadOnly();
            fileToDelete.renameTo(new File(fileToDelete.getAbsolutePath() + LogReportState.EXPIRED.asExtension()));
        }

        return !fileToDelete.exists();
    }

    /**
     * Get or create a file suitable for receiving log data. Currently we use a single file
     * suitable for thread-safe i/o. When the file is closed it will be renamed to a file
     * using a timestamped filename.
     *
     * @return Working log data file.
     * @throws IOException
     */
    File getWorkingLogfile() throws IOException {
        File logFile = new File(LogReporter.logDataStore,
                String.format(Locale.getDefault(),
                        LogReporter.LOG_FILE_MASK,
                        "",
                        LogReporter.LogReportState.WORKING.extension));

        logFile.getParentFile().mkdirs();
        if (!logFile.exists()) {
            logFile.createNewFile();
        }

        logFile.setLastModified(System.currentTimeMillis());

        return logFile;
    }

    /**
     * Create a new filename for the log data artifact, based on the state of the report
     *
     * @param state State of log data file
     * @return Unique filename
     */
    static File generateUniqueLogfile(LogReportState state) {
        File closedLogfile;
        int retries = 5;

        do {
            closedLogfile = new File(LogReporter.logDataStore,
                    String.format(Locale.getDefault(),
                            LogReporter.LOG_FILE_MASK,
                            UUID.randomUUID(),
                            state.extension));

        } while (closedLogfile.exists() && 0 < closedLogfile.length() && retries-- > 0);

        return closedLogfile;
    }

    /**
     * Rename the passed working file to a timestamped filename, ready to be picked up by the log forwarder.
     *
     * @param workingLogfile
     * @return The renamed (timestamped) working file
     * @throws IOException
     */
    File rollLogfile(File workingLogfile) {
        File closedLogfile = generateUniqueLogfile(LogReportState.CLOSED);

        workingLogfile.renameTo(closedLogfile);
        closedLogfile.setLastModified(System.currentTimeMillis());

        return closedLogfile;
    }

    /**
     * Give expired log data file one last chance to upload, then safely delete (or not).
     * This should be run at least once per session.
     *
     * @param expirationTTL Time in milliseconds since the file was last modified
     */
    Set<File> expire(long expirationTTL) {
        Set<File> expiredFiles = new HashSet<>();
        
        // Submit expiration task to background executor
        cleanupExecutor.submit(() -> {
            try {
                FileFilter expirationFilter = logReport -> (logReport.exists()
                        && isLogfileTypeOf(logReport, LogReportState.WORKING)
                        && (logReport.lastModified() + expirationTTL) < System.currentTimeMillis());

                Set<File> filesToExpire = Streams.list(LogReporter.logDataStore, expirationFilter).collect(Collectors.toSet());
                filesToExpire.forEach(logReport -> {
                    StatsEngine.SUPPORTABILITY.inc(MetricNames.SUPPORTABILITY_LOG_EXPIRED);
                    log.debug("LogReporter: Remote log data [" + logReport.getName() + "] has expired and will be removed.");
                    safeDelete(logReport);
                });
                
                log.debug("LogReporter: Expired " + filesToExpire.size() + " log files");
            } catch (Exception e) {
                log.error("LogReporter: Error during file expiration: " + e.getMessage());
            }
        });

        return expiredFiles;
    }

    /**
     * Decompose large log data files in half (2 parts), then delete the original if the sum
     * of parts equals the original file. Data from the file is decomposed into rollup files
     * smaller than the Vortex payload limit.
     *
     * @param logDataFile
     * @return Set containing new files
     * @throws IOException
     */
    Set<File> decompose(File logDataFile) throws IOException {
        if (logDataFile.length() > VORTEX_PAYLOAD_LIMIT) {
            final Set<File> splitFiles = new HashSet<>();
            JsonArray jsonArray = new JsonArray();

            switch (typeOfLogfile(logDataFile)) {
                case CLOSED:
                    jsonArray = logfileToJsonArray(logDataFile).get(0).getAsJsonObject().get(LOG_PAYLOAD_LOGS_ATTRIBUTE).getAsJsonArray();
                    break;

                case ROLLUP:
                    jsonArray = LogReporter.gson.fromJson(Streams.slurpString(logDataFile, null), JsonArray.class).get(0).getAsJsonObject().get(LOG_PAYLOAD_LOGS_ATTRIBUTE).getAsJsonArray();
                    break;
            }

            if (!jsonArray.isEmpty()) {
                int splitSize = (jsonArray.size() / 2);
                int logDataMsgs = jsonArray.size();
                JsonArray splitArray = new JsonArray();

                for (JsonElement jsonElement : jsonArray) {
                    splitArray.add(jsonElement);
                    if (splitArray.size() > splitSize) {
                        splitFiles.add(jsonArrayToLogfile(splitArray, generateUniqueLogfile(LogReportState.ROLLUP)));
                        logDataMsgs -= splitArray.size();
                        splitArray = new JsonArray();
                    }
                }

                if (!splitArray.isEmpty()) {
                    splitFiles.add(jsonArrayToLogfile(splitArray, generateUniqueLogfile(LogReportState.ROLLUP)));
                    logDataMsgs -= splitArray.size();
                }

                if (0 == logDataMsgs) {
                    logDataFile.delete();
                }

            }

            return splitFiles;
        }

        return Set.of();
    }

    /**
     * GZIP compress the passed file.
     *
     * @param logDatFile File to be compressed
     * @param replace    Delete the passed file, rename the compressed file to the pass file name
     * @return File of new compressed file
     * @throws IOException
     */
    File compress(final File logDatFile, boolean replace) throws IOException {
        File compressedFile = new File(logDatFile.getAbsolutePath() + ".gz");

        try (FileInputStream fis = new FileInputStream(logDatFile);
             FileOutputStream fos = new FileOutputStream(compressedFile);
             GZIPOutputStream gzOut = new GZIPOutputStream(fos, Streams.DEFAULT_BUFFER_SIZE, true)) {
            Streams.copy(fis, gzOut);
            gzOut.flush();

            if (replace && logDatFile.delete()) {
                // compressedFile.renameTo(logDatFile);
            }
        }

        return compressedFile;
    }

    /**
     * Remove log data files that have been "deleted" by other operations. We don't really delete files once
     * used, but rather rename them as a backup. This gives us a window where data can be salvaged as neccessary.
     * This sweep should only be run once in a while.
     */
    Set<File> cleanup() {
        Set<File> expiredFiles = getCachedLogReports(LogReportState.EXPIRED);
        Set<File> closedFiles = getCachedLogReports(LogReportState.CLOSED);
        expiredFiles.addAll(closedFiles);
<<<<<<< HEAD
        
=======

>>>>>>> 2d0e1238
        // Submit file deletion task to background executor
        if (!expiredFiles.isEmpty()) {
            cleanupExecutor.submit(() -> {
                expiredFiles.forEach(logReport -> {
                    if (logReport.delete()) {
                        log.debug("LogReporter: Log data [" + logReport.getName() + "] removed.");
                    } else {
                        log.warn("LogReporter: Log data [" + logReport.getName() + "] not removed!");
                    }
                });
            });
        }

        return expiredFiles;
    }

    /**
     * Restore closed log files. This is for testing at the moment and will unlikely be included
     * in GA, unless early adoption testing exposes a need for it.
     *
     * @return Set contain the File instance af call recovered log files.
     */
    Set<File> recover() {
        Set<File> recoveredFiles = getCachedLogReports(LogReportState.EXPIRED);
        recoveredFiles.forEach(logReport -> {
            logReport.setWritable(true);
            logReport.renameTo(new File(logReport.getAbsolutePath().replace(LogReportState.EXPIRED.asExtension(), "")));
        });

        return recoveredFiles;

    }

    /**
     * Flush and close the working log file. On return, the workingLogfileWriter stream will be invalid.
     */
    void finalizeWorkingLogfile() {
        try {
<<<<<<< HEAD
//            if(!workingFileLock.isLocked()) {
//                workingFileLock.lock();
//            }
=======
>>>>>>> 2d0e1238
            workingLogfileWriter.get().flush();
            workingLogfileWriter.get().close();
            workingLogfileWriter.set(null);

        } catch (Exception e) {
            log.error(e.toString());
        } finally {
<<<<<<< HEAD
//            workingFileLock.unlock();
=======

>>>>>>> 2d0e1238
        }
    }

    /**
     * Close the working file with its current contents. Do not flush pending request.
     * Restet the working file and create a new file writer
     *
     * @return Updated working file
     * @throws IOException
     */
    File rollWorkingLogfile() throws IOException {
        File closedLogfile;

        try {
<<<<<<< HEAD
//            if(!workingFileLock.isLocked()) {
//
//                workingFileLock.lock();
//            }
=======
>>>>>>> 2d0e1238
            closedLogfile = rollLogfile(workingLogfile);
            workingLogfile = getWorkingLogfile();
            resetWorkingLogfile();

            if (AgentConfiguration.getInstance().getLogReportingConfiguration().isSampled()) {
                closedLogfile.setReadOnly();
            } else {
                closedLogfile.delete();
            }

            log.debug("LogReporter: Finalized log data to [" + closedLogfile.getAbsolutePath() + "]");

<<<<<<< HEAD
        } finally {
//            workingFileLock.unlock();
=======
        } catch (IOException e) {
            log.error("LogReporter: Could not finalize working log file: " + e);
            throw e;
>>>>>>> 2d0e1238
        }
        return closedLogfile;
    }

    /**
     * Reset and prepare the working log file and output stream for incoming data.
     *
     * @return
     * @throws IOException
     */
    BufferedWriter resetWorkingLogfile() throws IOException {
        workingLogfile = getWorkingLogfile();

        // BufferedWriter for performance, true to set append to file flag
        workingLogfileWriter.set(new BufferedWriter(new FileWriter(workingLogfile, true)));
        payloadBudget = VORTEX_PAYLOAD_LIMIT;

        return workingLogfileWriter.get();
    }

    static Map<String, Object> getCommonBlockAttributes() {
        Map<String, Object> attrs = new HashMap<>();

        attrs.put(LogReporting.LOG_ENTITY_ATTRIBUTE, AgentConfiguration.getInstance().getEntityGuid());
        attrs.put(LogReporting.LOG_SESSION_ID, AgentConfiguration.getInstance().getSessionID());
        attrs.put(Constants.INSTRUMENTATION_PROVIDER, Constants.INSTRUMENTATION_PROVIDER_ATTRIBUTE);
        attrs.put(Constants.INSTRUMENTATION_NAME, AgentConfiguration.getInstance().getApplicationFramework().equals(ApplicationFramework.Native) ? Constants.INSTRUMENTATION_ANDROID_NAME : AgentConfiguration.getInstance().getApplicationFramework().name());
        attrs.put(Constants.INSTRUMENTATION_VERSION, AgentConfiguration.getInstance().getApplicationFrameworkVersion());
        attrs.put(Constants.INSTRUMENTATION_COLLECTOR_NAME, Constants.INSTRUMENTATION_ANDROID_NAME);

        // adding session attributes
        final AnalyticsControllerImpl analyticsController = AnalyticsControllerImpl.getInstance();

        Map<String, Object> sessionAttributes = new HashMap<>();
        for (AnalyticsAttribute analyticsAttribute : analyticsController.getSessionAttributes()) {
            sessionAttributes.put(analyticsAttribute.getName(), analyticsAttribute.asJsonElement());
        }
        attrs.putAll(sessionAttributes);

        return attrs;
    }


    /**
     * Move validated log data from a logger into teh working log file.
     *
     * @param logDataMap A map of verified log data attributes. Updates the Vortex payload budget,
     *                   and rolls the working log if aggregated *uncompressed* log data exceeds
     *                   the limit (1MB).
     * @throws IOException
     */
    public void appendToWorkingLogfile(Map<String, Object> logDataMap) throws IOException {
        try {
<<<<<<< HEAD
//            workingFileLock.lock();
            try (RandomAccessFile raf = new RandomAccessFile(workingLogfile, "rw");
                 FileChannel channel = raf.getChannel();
                 FileLock lock = channel.lock()) {
                String logJsonData = gson.toJson(logDataMap, gtype);
=======
            String logJsonData = gson.toJson(logDataMap, gtype);
>>>>>>> 2d0e1238



            if (null != workingLogfileWriter.get()) {
                // Check Vortex limits prior to writing
                payloadBudget -= (logJsonData.length() + System.lineSeparator().length());
                if (0 > payloadBudget) {
                    finalizeWorkingLogfile();
                    rollWorkingLogfile();
                }

                workingLogfileWriter.get().append(logJsonData);
                workingLogfileWriter.get().newLine();

            } else {
                // the writer has closed, usually a result of the agent stopping
            }
<<<<<<< HEAD
        } catch(Exception ex) {
          ex.printStackTrace();
        } finally {
//            workingFileLock.unlock();
=======

        } catch (IOException e) {
            log.error("LogReporter: Could not write to working log file: " + e);
            throw e;
>>>>>>> 2d0e1238
        }
    }

    /**
     * Shutdown the reporter. Remove from HarvestLifecycle notifications.
     */
    void shutdown() {
        if (isStarted.get()) {
            stop();
        }
        log.info("LogReporting: reporter instance has been shutdown");
    }

    // helpers

    /**
     * Decompose the logdata filename into parts
     *
     * @param logDataFile
     * @return Map of filename parts [path, file, extension]
     */
    Map<String, String> logFileNameAsParts(final File logDataFile) {
        final Map<String, String> parts = new HashMap<>();
        final Matcher matcher = LOG_FILE_REGEX.matcher(logDataFile.getAbsolutePath());
        if (matcher.matches()) {
            if (3 > matcher.groupCount()) {
                log.error("LogReporter: Couldn't determine log filename components. " + logDataFile.getAbsolutePath());
            } else {
                parts.put("path", matcher.group(1));
                parts.put("file", matcher.group(2));
                parts.put("extension", matcher.group(3));
            }
        }

        return parts;
    }

    /**
     * Return true if logdata file represents an instance of a LogReportState
     *
     * @param logDatafile
     * @param state       Log data state
     * @return
     */
    boolean isLogfileTypeOf(final File logDatafile, LogReportState state) {
        return logFileNameAsParts(logDatafile).getOrDefault("extension", "").equals(state.extension);
    }

    /**
     * Determines LogReportSTate type of logdata filename
     *
     * @param logDatafile Filename
     * @return
     * @throws IOException
     */
    LogReportState typeOfLogfile(final File logDatafile) throws IOException {
        String extension = logFileNameAsParts(logDatafile).getOrDefault("extension", "");
        if (null == extension || extension.isEmpty()) {
            throw new IOException("LogReporter:  Could not parse the log file name. " + logDatafile.getAbsolutePath());
        }

        return Arrays.stream(LogReportState.values()).filter(logReportState -> logReportState.extension.equals(extension)).findFirst().get();
    }

    /**
     * Deserialize log file contents into a new JsonArray, validating each record as it is read.
     *
     * @param logfile Assumed to contain a valid JsonElements
     * @return All JsonElements as JsonArray
     * @throws IOException
     */
    static JsonArray logfileToJsonArray(File logfile) throws IOException {
        return logfileToJsonArray(logfile, new JsonArray());
    }

    /**
     * Deserialize log file contents into a passed JsonArray, validating each record as it is read.
     * Invalid Json records are dropped. (TODO add metric)
     * The input file size is limited to LogReporter.VORTEX_PAYLOAD_LIMIT (1MB). Larger files
     * should be decomposed() beforehand.
     *
     * @param logfile   Assumed to contain a valid JsonElements
     * @param jsonArray JsonArray to receive log data json
     * @return passed JsonArray
     * @throws IOException
     */


    static JsonArray logfileToJsonArray(File logfile, JsonArray jsonArray) throws IOException {
        JsonArray logsJsonArray = new JsonArray();
        JsonObject logsJson = new JsonObject();
        //add Shared attributes
        JsonObject sharedAttributes = LogReporter.gson.toJsonTree(getCommonBlockAttributes()).getAsJsonObject();
        JsonObject attributes = new JsonObject();
        attributes.add(LOG_PAYLOAD_ATTRIBUTES_ATTRIBUTE, sharedAttributes);
        logsJson.add(LOG_PAYLOAD_COMMON_ATTRIBUTE, attributes);
        try (BufferedReader reader = Streams.newBufferedFileReader(logfile)) {
            reader.lines().forEach(s -> {
                if (!(null == s || s.isEmpty())) {
                    try {
                        JsonObject messageAsJson = LogReporter.gson.fromJson(s, JsonObject.class);
                        logsJsonArray.add(messageAsJson);
                    } catch (JsonSyntaxException e) {
                        log.error("Invalid Json entry skipped [" + s + "]");
                    }
                }
            });
        }
        logsJson.add(LOG_PAYLOAD_LOGS_ATTRIBUTE, logsJsonArray);
        jsonArray.add(logsJson);
        return jsonArray;
    }

    /**
     * Serialize JsonArray into passed logdata file name.
     *
     * @param jsonArray   JsonArray data
     * @param logDataFile Output file
     * @return
     * @throws IOException
     */
    static File jsonArrayToLogfile(JsonArray jsonArray, File logDataFile) throws IOException {
        if (null == logDataFile) {
            logDataFile = generateUniqueLogfile(LogReportState.CLOSED);
        }

        try (BufferedWriter writer = Streams.newBufferedFileWriter(logDataFile)) {
            writer.write(jsonArray.toString());
            writer.flush();
            writer.close();

            logDataFile.setReadOnly();
        }

        return logDataFile;
    }

}<|MERGE_RESOLUTION|>--- conflicted
+++ resolved
@@ -32,6 +32,7 @@
 import java.io.BufferedReader;
 import java.io.BufferedWriter;
 import java.io.File;
+import java.io.FileFilter;
 import java.io.FileInputStream;
 import java.io.FileOutputStream;
 import java.io.FileWriter;
@@ -287,10 +288,6 @@
         int payloadSizeBudget = LogReporter.VORTEX_PAYLOAD_LIMIT;
 
         try {
-<<<<<<< HEAD
-//            workingFileLock.lock();
-=======
->>>>>>> 2d0e1238
 
             JsonArray jsonArray = new JsonArray();
 
@@ -336,11 +333,6 @@
         } catch (IOException e) {
             log.error(e.toString());
 
-<<<<<<< HEAD
-        } finally {
-//            workingFileLock.unlock();
-=======
->>>>>>> 2d0e1238
         }
 
         return null;
@@ -353,13 +345,7 @@
                 ((HarvestLifecycleAware) logger).onHarvest();
             }
 
-<<<<<<< HEAD
-//            if(!workingFileLock.isLocked()) {
-//                workingFileLock.lock();
-//            }
-=======
-
->>>>>>> 2d0e1238
+
 
             // roll the log only if data has been added to the working file
             workingLogfileWriter.get().flush();
@@ -371,12 +357,6 @@
         } catch (IOException e) {
             log.error("LogReporter: " + e);
 
-<<<<<<< HEAD
-        } finally {
-//            workingFileLock.unlock();
-
-=======
->>>>>>> 2d0e1238
         }
 
         if (isEnabled()) {
@@ -636,18 +616,14 @@
 
     /**
      * Remove log data files that have been "deleted" by other operations. We don't really delete files once
-     * used, but rather rename them as a backup. This gives us a window where data can be salvaged as neccessary.
+     * used, but rather rename them as a backup. This gives us a window where data can be salvaged as neccesary.
      * This sweep should only be run once in a while.
      */
     Set<File> cleanup() {
         Set<File> expiredFiles = getCachedLogReports(LogReportState.EXPIRED);
         Set<File> closedFiles = getCachedLogReports(LogReportState.CLOSED);
         expiredFiles.addAll(closedFiles);
-<<<<<<< HEAD
-        
-=======
-
->>>>>>> 2d0e1238
+
         // Submit file deletion task to background executor
         if (!expiredFiles.isEmpty()) {
             cleanupExecutor.submit(() -> {
@@ -686,12 +662,6 @@
      */
     void finalizeWorkingLogfile() {
         try {
-<<<<<<< HEAD
-//            if(!workingFileLock.isLocked()) {
-//                workingFileLock.lock();
-//            }
-=======
->>>>>>> 2d0e1238
             workingLogfileWriter.get().flush();
             workingLogfileWriter.get().close();
             workingLogfileWriter.set(null);
@@ -699,11 +669,7 @@
         } catch (Exception e) {
             log.error(e.toString());
         } finally {
-<<<<<<< HEAD
-//            workingFileLock.unlock();
-=======
-
->>>>>>> 2d0e1238
+
         }
     }
 
@@ -718,13 +684,6 @@
         File closedLogfile;
 
         try {
-<<<<<<< HEAD
-//            if(!workingFileLock.isLocked()) {
-//
-//                workingFileLock.lock();
-//            }
-=======
->>>>>>> 2d0e1238
             closedLogfile = rollLogfile(workingLogfile);
             workingLogfile = getWorkingLogfile();
             resetWorkingLogfile();
@@ -737,14 +696,9 @@
 
             log.debug("LogReporter: Finalized log data to [" + closedLogfile.getAbsolutePath() + "]");
 
-<<<<<<< HEAD
-        } finally {
-//            workingFileLock.unlock();
-=======
         } catch (IOException e) {
             log.error("LogReporter: Could not finalize working log file: " + e);
             throw e;
->>>>>>> 2d0e1238
         }
         return closedLogfile;
     }
@@ -798,15 +752,7 @@
      */
     public void appendToWorkingLogfile(Map<String, Object> logDataMap) throws IOException {
         try {
-<<<<<<< HEAD
-//            workingFileLock.lock();
-            try (RandomAccessFile raf = new RandomAccessFile(workingLogfile, "rw");
-                 FileChannel channel = raf.getChannel();
-                 FileLock lock = channel.lock()) {
-                String logJsonData = gson.toJson(logDataMap, gtype);
-=======
             String logJsonData = gson.toJson(logDataMap, gtype);
->>>>>>> 2d0e1238
 
 
 
@@ -824,17 +770,10 @@
             } else {
                 // the writer has closed, usually a result of the agent stopping
             }
-<<<<<<< HEAD
-        } catch(Exception ex) {
-          ex.printStackTrace();
-        } finally {
-//            workingFileLock.unlock();
-=======
 
         } catch (IOException e) {
             log.error("LogReporter: Could not write to working log file: " + e);
             throw e;
->>>>>>> 2d0e1238
         }
     }
 
