--- conflicted
+++ resolved
@@ -126,11 +126,8 @@
         Assert.assertEquals(jsonObject.get(LogReporting.LOG_MESSAGE_ATTRIBUTE).getAsString(), throwable.getLocalizedMessage());
         Assert.assertFalse(jsonObject.has(LogReporting.LOG_ATTRIBUTES_ATTRIBUTE));
         Assert.assertTrue(jsonObject.has(LogReporting.LOG_SESSION_ID));
-<<<<<<< HEAD
-=======
-        Assert.assertTrue(jsonObject.has(LogReporting.LOG_INSTRUMENTATION_NAME));
-        Assert.assertTrue(jsonObject.has(LogReporting.LOG_INSTRUMENTATION_PROVIDER));
->>>>>>> 44ded58a
+        Assert.assertTrue(jsonObject.has(LogReporting.LOG_INSTRUMENTATION_NAME));
+        Assert.assertTrue(jsonObject.has(LogReporting.LOG_INSTRUMENTATION_PROVIDER));
         Assert.assertEquals(jsonObject.get(LogReporting.LOG_SESSION_ID).getAsString(), AgentConfiguration.getInstance().getSessionID());
     }
 
@@ -151,11 +148,8 @@
         Assert.assertTrue(jsonObject.get(LogReporting.LOG_TIMESTAMP_ATTRIBUTE).getAsLong() >= tStart);
         Assert.assertEquals(jsonObject.get(LogReporting.LOG_MESSAGE_ATTRIBUTE).getAsString(), msg);
         Assert.assertTrue(jsonObject.has(LogReporting.LOG_SESSION_ID));
-<<<<<<< HEAD
-=======
-        Assert.assertTrue(jsonObject.has(LogReporting.LOG_INSTRUMENTATION_NAME));
-        Assert.assertTrue(jsonObject.has(LogReporting.LOG_INSTRUMENTATION_PROVIDER));
->>>>>>> 44ded58a
+        Assert.assertTrue(jsonObject.has(LogReporting.LOG_INSTRUMENTATION_NAME));
+        Assert.assertTrue(jsonObject.has(LogReporting.LOG_INSTRUMENTATION_PROVIDER));
         Assert.assertEquals(jsonObject.get(LogReporting.LOG_SESSION_ID).getAsString(), AgentConfiguration.getInstance().getSessionID());
     }
 
@@ -176,11 +170,8 @@
         Assert.assertTrue(jsonObject.get(LogReporting.LOG_TIMESTAMP_ATTRIBUTE).getAsLong() >= tStart);
         Assert.assertEquals(jsonObject.get(LogReporting.LOG_MESSAGE_ATTRIBUTE).getAsString(), msg);
         Assert.assertTrue(jsonObject.has(LogReporting.LOG_SESSION_ID));
-<<<<<<< HEAD
-=======
-        Assert.assertTrue(jsonObject.has(LogReporting.LOG_INSTRUMENTATION_NAME));
-        Assert.assertTrue(jsonObject.has(LogReporting.LOG_INSTRUMENTATION_PROVIDER));
->>>>>>> 44ded58a
+        Assert.assertTrue(jsonObject.has(LogReporting.LOG_INSTRUMENTATION_NAME));
+        Assert.assertTrue(jsonObject.has(LogReporting.LOG_INSTRUMENTATION_PROVIDER));
         Assert.assertEquals(jsonObject.get(LogReporting.LOG_SESSION_ID).getAsString(), AgentConfiguration.getInstance().getSessionID());
     }
 
@@ -198,11 +189,8 @@
         Assert.assertEquals(jsonObject.get(LogReporting.LOG_MESSAGE_ATTRIBUTE).getAsString(), msg);
         Assert.assertFalse(jsonObject.has(LogReporting.LOG_ATTRIBUTES_ATTRIBUTE));
         Assert.assertTrue(jsonObject.has(LogReporting.LOG_SESSION_ID));
-<<<<<<< HEAD
-=======
-        Assert.assertTrue(jsonObject.has(LogReporting.LOG_INSTRUMENTATION_NAME));
-        Assert.assertTrue(jsonObject.has(LogReporting.LOG_INSTRUMENTATION_PROVIDER));
->>>>>>> 44ded58a
+        Assert.assertTrue(jsonObject.has(LogReporting.LOG_INSTRUMENTATION_NAME));
+        Assert.assertTrue(jsonObject.has(LogReporting.LOG_INSTRUMENTATION_PROVIDER));
         Assert.assertEquals(jsonObject.get(LogReporting.LOG_SESSION_ID).getAsString(), AgentConfiguration.getInstance().getSessionID());
     }
 
@@ -235,11 +223,8 @@
             Assert.assertTrue("Log json should contain timestamp", json.has(LogReporting.LOG_TIMESTAMP_ATTRIBUTE));
             Assert.assertTrue("Log json should contain log level", json.has(LogReporting.LOG_LEVEL_ATTRIBUTE));
             Assert.assertTrue(json.has(LogReporting.LOG_SESSION_ID));
-<<<<<<< HEAD
-=======
             Assert.assertTrue(json.has(LogReporting.LOG_INSTRUMENTATION_NAME));
             Assert.assertTrue(json.has(LogReporting.LOG_INSTRUMENTATION_PROVIDER));
->>>>>>> 44ded58a
             Assert.assertEquals(json.get(LogReporting.LOG_SESSION_ID).getAsString(), AgentConfiguration.getInstance().getSessionID());
         }
 
@@ -417,11 +402,8 @@
             Assert.assertTrue(jsonObject.get(LogReporting.LOG_TIMESTAMP_ATTRIBUTE).getAsLong() >= tStart);
             Assert.assertTrue(jsonObject.has(LogReporting.LOG_MESSAGE_ATTRIBUTE));
             Assert.assertFalse(jsonObject.has(LogReporting.LOG_ATTRIBUTES_ATTRIBUTE));
-<<<<<<< HEAD
-=======
             Assert.assertTrue(jsonObject.has(LogReporting.LOG_INSTRUMENTATION_NAME));
             Assert.assertTrue(jsonObject.has(LogReporting.LOG_INSTRUMENTATION_PROVIDER));
->>>>>>> 44ded58a
             Assert.assertTrue(jsonObject.has(LogReporting.LOG_SESSION_ID));
             Assert.assertEquals(jsonObject.get(LogReporting.LOG_SESSION_ID).getAsString(), AgentConfiguration.getInstance().getSessionID());
         }
