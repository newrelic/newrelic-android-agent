/*
 * Copyright (c) 2023. New Relic Corporation. All rights reserved.
 * SPDX-License-Identifier: Apache-2.0
 */

package com.newrelic.agent.android.logging;

import static com.newrelic.agent.android.logging.LogReporting.agentLogger;
import static org.mockito.ArgumentMatchers.any;
import static org.mockito.ArgumentMatchers.anyMap;
import static org.mockito.ArgumentMatchers.anyString;
import static org.mockito.ArgumentMatchers.isNull;
import static org.mockito.Mockito.atMostOnce;
import static org.mockito.Mockito.verify;

import com.newrelic.agent.android.AgentConfiguration;
import com.newrelic.agent.android.FeatureFlag;

import org.junit.Assert;
import org.junit.Before;
import org.junit.Test;
import org.mockito.Mockito;

import java.util.Map;

public class LogReportingTest extends LoggingTests {

    @Before
    public void setUp() throws Exception {
        LogReporting.setLogLevel("InFo");
        agentLogger = Mockito.spy(agentLogger);
    }

    @Test
    public void getLogger() {
        Assert.assertNotNull(LogReporting.getLogger());
    }

    @Test
    public void getLogLevel() {
        Assert.assertEquals(LogReporting.getLogLevel(), LogLevel.INFO);
    }

    @Test
    public void setLogLevelAsString() {
        LogReporting.setLogLevel("verBOSE");
        Assert.assertEquals(LogReporting.getLogLevel(), LogLevel.VERBOSE);
    }

    @Test
    public void testSetLogLevelAsInt() {
        LogReporting.setLogLevel(4);
        Assert.assertEquals(4, LogReporting.getLogLevelAsInt());
        Assert.assertEquals(LogReporting.getLogLevel(), LogLevel.VERBOSE);
        Assert.assertFalse(LogReporting.isLevelEnabled(LogLevel.DEBUG));
    }

    @Test
    public void testSetLogLevelAsEnum() {
        LogReporting.setLogLevel(LogLevel.VERBOSE);
        Assert.assertFalse(LogReporting.isLevelEnabled(LogLevel.DEBUG));
    }

    @Test
    public void isLevelEnabled() {
        Assert.assertTrue(LogReporting.isLevelEnabled(LogLevel.WARN));
        LogReporting.setLogLevel(LogLevel.ERROR);
        Assert.assertFalse(LogReporting.isLevelEnabled(LogLevel.WARN));
        LogReporting.setLogLevel(LogLevel.VERBOSE);
        Assert.assertTrue(LogReporting.isLevelEnabled(LogLevel.WARN));
    }

    @Test
    public void testLoggingDisabled() {
        LogReporting.setLogLevel(LogLevel.NONE);
        Assert.assertFalse(LogReporting.isLevelEnabled(LogLevel.ERROR));
        Assert.assertFalse(LogReporting.isLevelEnabled(LogLevel.WARN));
        Assert.assertFalse(LogReporting.isLevelEnabled(LogLevel.INFO));
        Assert.assertFalse(LogReporting.isLevelEnabled(LogLevel.VERBOSE));
        Assert.assertFalse(LogReporting.isLevelEnabled(LogLevel.DEBUG));
    }

    @Test
    public void initializeLogReporting() throws Exception {
        AgentConfiguration.getInstance().getLogReportingConfiguration().setLogLevel(LogLevel.DEBUG);

        FeatureFlag.disableFeature(FeatureFlag.LogReporting);
        LogReporting.initialize(reportsDir, AgentConfiguration.getInstance());
        Assert.assertNotNull("LogReporter not initialized", LogReporter.getInstance());
<<<<<<< HEAD
        Assert.assertTrue("LogReport was enabled is enabled by default", LogReporter.getInstance().isEnabled());
=======
        Assert.assertTrue("LogReport was enabled despite configuration settings", LogReporter.getInstance().isEnabled());
>>>>>>> 0aa2a515

        FeatureFlag.enableFeature(FeatureFlag.LogReporting);
        AgentConfiguration.getInstance().getLogReportingConfiguration().setLoggingEnabled(false);
        LogReporting.initialize(reportsDir, AgentConfiguration.getInstance());
        Assert.assertFalse("LogReport was started despite configuration settings", LogReporter.getInstance().isEnabled());

        FeatureFlag.enableFeature(FeatureFlag.LogReporting);
        AgentConfiguration.getInstance().getLogReportingConfiguration().setLoggingEnabled(true);
        LogReporting.initialize(reportsDir, AgentConfiguration.getInstance());
        Assert.assertTrue("LogReport not started despite configuration settings", LogReporter.getInstance().isStarted());

        Assert.assertTrue(LogReporting.getLogger() instanceof RemoteLogger);
    }

    @Test
    public void testInvalidLogMessages() {
        Logger logger = LogReporting.getLogger();

        logger.log(LogLevel.ERROR, null);
        verify(agentLogger, atMostOnce()).log(LogLevel.ERROR, LogReporting.INVALID_MSG);

        logger.logAttributes(null);
        verify(agentLogger, atMostOnce()).logAttributes(anyMap());

        logger.logThrowable(LogLevel.WARN, null, (Throwable) null);
        verify(agentLogger, atMostOnce()).logThrowable(any(LogLevel.class), isNull(), any(IllegalArgumentException.class));

        logger.logAll((Throwable) null, (Map<String, Object>) null);
        verify(agentLogger, atMostOnce()).logAll(any(IllegalArgumentException.class), anyMap());

        // TODO LogReporting.validateLogData(LogReporting.validator, null);
    }
}<|MERGE_RESOLUTION|>--- conflicted
+++ resolved
@@ -87,11 +87,7 @@
         FeatureFlag.disableFeature(FeatureFlag.LogReporting);
         LogReporting.initialize(reportsDir, AgentConfiguration.getInstance());
         Assert.assertNotNull("LogReporter not initialized", LogReporter.getInstance());
-<<<<<<< HEAD
-        Assert.assertTrue("LogReport was enabled is enabled by default", LogReporter.getInstance().isEnabled());
-=======
         Assert.assertTrue("LogReport was enabled despite configuration settings", LogReporter.getInstance().isEnabled());
->>>>>>> 0aa2a515
 
         FeatureFlag.enableFeature(FeatureFlag.LogReporting);
         AgentConfiguration.getInstance().getLogReportingConfiguration().setLoggingEnabled(false);
