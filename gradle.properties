org.gradle.jvmargs=-Xms1024m -Xmx8192m -Dfile.encoding=UTF-8 -XX:+HeapDumpOnOutOfMemoryError 
org.gradle.caching=false
org.gradle.daemon=false
org.gradle.warning.mode=all
org.gradle.configuration-cache-problems=warn

android.debug.obsoleteApi=true
android.useAndroidX=true
android.disableAutomaticComponentCreation=true

# Version of the SDK to be built and deployed
<<<<<<< HEAD
newrelic.agent.version = 7.7.0
=======
newrelic.agent.version = 7.6.2
>>>>>>> 34d36084
newrelic.agent.build = SNAPSHOT
newrelic.agent.snapshot=

# NDK agent
newrelic.ndk.version=1.1.1<|MERGE_RESOLUTION|>--- conflicted
+++ resolved
@@ -9,11 +9,7 @@
 android.disableAutomaticComponentCreation=true
 
 # Version of the SDK to be built and deployed
-<<<<<<< HEAD
-newrelic.agent.version = 7.7.0
-=======
 newrelic.agent.version = 7.6.2
->>>>>>> 34d36084
 newrelic.agent.build = SNAPSHOT
 newrelic.agent.snapshot=
 
