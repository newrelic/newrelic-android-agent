--- conflicted
+++ resolved
@@ -9,11 +9,7 @@
 android.disableAutomaticComponentCreation=true
 
 # Version of the SDK to be built and deployed
-<<<<<<< HEAD
-newrelic.agent.version = 7.6.8_SONATYPE
-=======
 newrelic.agent.version = 7.6.8
->>>>>>> bd9cee16
 newrelic.agent.build = SNAPSHOT
 newrelic.agent.snapshot=
 
