org.gradle.jvmargs=-Xms1024m -Xmx8192m -Dfile.encoding=UTF-8 -XX:+HeapDumpOnOutOfMemoryError 
org.gradle.caching=false
org.gradle.daemon=false
org.gradle.warning.mode=all
org.gradle.configuration-cache-problems=warn

android.debug.obsoleteApi=true
android.useAndroidX=true
android.disableAutomaticComponentCreation=true

# Version of the SDK to be built and deployed
<<<<<<< HEAD
newrelic.agent.version = 7.6.3_MSR
=======
newrelic.agent.version = 7.6.6_MSR
>>>>>>> 9e6b6a74
newrelic.agent.build = SNAPSHOT
newrelic.agent.snapshot=

# NDK agent
newrelic.ndk.version=1.1.1<|MERGE_RESOLUTION|>--- conflicted
+++ resolved
@@ -9,11 +9,7 @@
 android.disableAutomaticComponentCreation=true
 
 # Version of the SDK to be built and deployed
-<<<<<<< HEAD
-newrelic.agent.version = 7.6.3_MSR
-=======
 newrelic.agent.version = 7.6.6_MSR
->>>>>>> 9e6b6a74
 newrelic.agent.build = SNAPSHOT
 newrelic.agent.snapshot=
 
