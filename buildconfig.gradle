/*
 * Copyright (c) 2022 - present. New Relic Corporation. All rights reserved.
 * SPDX-License-Identifier: Apache-2.0
 */

//
// global names and versions as extra properties
//
buildscript {
    def hasOptional = { key, defaultValue -> rootProject.hasProperty(key) ? rootProject[key] : defaultValue }

    ext {
        newrelic = [
                agent: [
                        version : hasOptional('newrelic.agent.version', '7.+'),
                        snapshot: hasOptional('newrelic.agent.snapshot', null),
                        ndk     : hasOptional('newrelic.ndk.version', '1.+')
                ]
        ]

        newrelic.deps = [
                agent : "com.newrelic.agent.android:android-agent:" + newrelic.agent.version,
                plugin: "com.newrelic.agent.android:agent-gradle-plugin:" + newrelic.agent.version,
                ndk   : "com.newrelic.agent.android:agent-ndk:" + newrelic.agent.ndk,
        ]

        versions = [
                agent  : newrelic.agent.version,
                gradle : "7.2",
                jetpack: "2.5.3",
                composeui: "1.4.3",

                java   : [
                        minVersion : JavaVersion.VERSION_11,
<<<<<<< HEAD
                        kotlin     : "1.8.22",
=======
                        kotlin     : "1.7.0",
>>>>>>> 2266c062
                        gson       : '2.8.9',
                        guava      : '18.0',
                        commonsIO  : '2.12.0',
                        javassist  : '3.22.0-GA',
                        asm        : '9.7',
                        proguard   : '7.3.1',
                        slf4j      : '2.0.4',
                        flatbuffers: '1.11.0',
                        gpp        : '1.2.1'
                ],

                test   : [
                        junit       : '4.13.2',
                        jupiter     : '5.8.2',
                        mockitoCore : '4.11.0',
                        robolectric : '4.9.+',
                        androidxCore: '1.5.+',
                        jacoco      : '0.8.6'
                ],

                agp    : [
                        // https://developer.android.com/studio/releases/platforms
                        plugin       : '7.4.2', // using Gradle 7.6
                        minSdk       : 24,      // Android 7
                        compileSdk   : 34,      // Android 14
                        targetSdk    : 34,      // Android 14
                        buildTools   : '28.0.2',
                        gradleApi    : '7.4.2',
                        gradleTestKit: '7.4.2'
                ],

        ]

        monoEnabled = project.properties['Mono.Build'] == null ? false : project.properties['Mono.Build'] == "YES"

        buildDate = new Date().format("yyyy-MM-dd'T'HH:mm:ssZ")
        mavenLocal = new File(rootProject.buildDir, ".m2/repository")
        legacyDistDir = new File(rootProject.projectDir, "dist")

        fullReport = hasOptional('fullReport', false)
    }

    logger.debug("[newrelic] rootProject.ext] $rootProject.ext.properties")
}<|MERGE_RESOLUTION|>--- conflicted
+++ resolved
@@ -32,11 +32,7 @@
 
                 java   : [
                         minVersion : JavaVersion.VERSION_11,
-<<<<<<< HEAD
                         kotlin     : "1.8.22",
-=======
-                        kotlin     : "1.7.0",
->>>>>>> 2266c062
                         gson       : '2.8.9',
                         guava      : '18.0',
                         commonsIO  : '2.12.0',
