--- conflicted
+++ resolved
@@ -46,16 +46,7 @@
 
     public static final String agentVersion = InstrumentationAgent.version
 
-<<<<<<< HEAD
     public final String gradleVersion = GradleVersion.current().version
-=======
-    static final GradleVersion minSupportedAGPVersion = GradleVersion.version('4.0.1')
-    static final GradleVersion minSupportedGradleVersion = GradleVersion.version('6.1.1')
-    static final GradleVersion currentSupportedAGPVersion = GradleVersion.version('7.4.4')
-    static final GradleVersion legacyGradleVersion = GradleVersion.version('4.10.0')
-    static final GradleVersion breakingGradleVersion = GradleVersion.version('5.6.4')
->>>>>>> 0231e7bf
-
     static final String minSupportedAGPVersion = '7.0.0'
     static final String maxSupportedAGPVersion = "8.2"
     static final String minSupportedGradleVersion = '7.0.2'
