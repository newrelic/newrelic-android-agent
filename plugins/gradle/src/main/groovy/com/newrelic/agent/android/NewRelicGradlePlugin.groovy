/*
 * Copyright (c) 2022 - present. New Relic Corporation. All rights reserved.
 * SPDX-License-Identifier: Apache-2.0
 */

package com.newrelic.agent.android

import com.newrelic.agent.InstrumentationAgent
import com.newrelic.agent.util.BuildId
import kotlin.KotlinVersion
import org.gradle.api.BuildCancelledException
import org.gradle.api.Plugin
import org.gradle.api.Project
import org.gradle.api.logging.LogLevel
import org.gradle.api.logging.Logger
import org.gradle.api.plugins.UnknownPluginException
import org.slf4j.LoggerFactory

class NewRelicGradlePlugin implements Plugin<Project> {
    public static Logger LOGGER = LoggerFactory.getLogger(PLUGIN_EXTENSION_NAME)

    public static final String PLUGIN_EXTENSION_NAME = "newrelic"

    private NewRelicExtension pluginExtension
    private BuildHelper buildHelper

    NewRelicGradlePlugin() {
        // bind the instrumentation agent's logger to the plugin's logger
        InstrumentationAgent.logger = LOGGER
    }

    @Override
    void apply(Project project) {
        project.getLogging().captureStandardOutput(LogLevel.WARN)

        if (!isSupportedModule(project)) {
            throw new BuildCancelledException("Instrumentation of this module type is not supported in this version.")
        }

        pluginExtension = NewRelicExtension.register(project)
        if (!pluginExtension.getEnabled()) {
            return
        }

        buildHelper = BuildHelper.register(project)

        project.configure(project) {
            def agentArgs = parseLegacyAgentArgs(project)

            // Gradle now has a complete task execution graph for the requested tasks
            if (pluginExtension.getEnabled()) {

                project.afterEvaluate {
                    // set global enable flag
                    BuildId.setVariantMapsEnabled(pluginExtension.variantMapsEnabled.get())

                    logBuildMetrics()

                    try {
                        buildHelper.variantAdapter.configure(pluginExtension)
                        configurePlugin(project)
                        LOGGER.debug("New Relic plugin loaded.")

                    } catch (Exception e) {
                        throw new UnknownPluginException("Not supported: " + e)
                    }
                }
            } else {
                LOGGER.info("The New Relic Gradle plugin is disabled.")
            }
        }
    }

    void configurePlugin(Project project) {

        if (buildHelper.dexguardHelper?.getEnabled()) {
            buildHelper.dexguardHelper.configureDexGuard()
        }

        pluginExtension.with {
            if (!variantExclusions.isEmpty()) {
                LOGGER.info("Instrumentation will be disabled for variants ${variantExclusions}")
            }

            if (!packageExclusions.isEmpty()) {
                LOGGER.info("Instrumentation will be disabled for classes ${packageExclusions}")
            }

            // Do all the variants if variant maps are disabled, or only those provided
            // in the extension. The default is ['release'].
            if (!variantMapsEnabled.get() || variantMapUploads.isEmpty()) {
                LOGGER.debug("Maps will be tagged and uploaded for all variants")
            } else {
                LOGGER.debug("Maps will be tagged and uploaded for variants ${variantMapUploads}")
            }
        }

        // add extension to project's ext data
        project.ext.newrelic = pluginExtension
    }

    void logBuildMetrics() {
        LOGGER.info("New Relic Agent version: " + buildHelper.agentVersion)

        LOGGER.debug("Android Gradle plugin version: " + buildHelper.agpVersion)
        LOGGER.debug("Gradle version: " + buildHelper.gradleVersion)
        LOGGER.debug("Java version: " + buildHelper.getSystemPropertyProvider('java.version').get())
        LOGGER.debug("Kotlin version: " + KotlinVersion.CURRENT)
        LOGGER.debug("Gradle configuration cache enabled: " + buildHelper.configurationCacheEnabled())

        if (buildHelper.checkDynamicFeature()) {
            LOGGER.debug("Dynamic feature module detected.")
        }

        if (buildHelper.checkDexGuard()) {
            LOGGER.info("DexGuard detected " + buildHelper.dexguardHelper?.currentVersion)
        }

        if (buildHelper.checkApplication()) {
            LOGGER.info("BuildMetrics[${buildHelper.getBuildMetrics()}]")
        }
    }

    private def parseLegacyAgentArgs(Project project) {
        def agentArgs = ""

        if (project.logger.isDebugEnabled()) {
            agentArgs = "loglevel=DEBUG"
        } else if (project.logger.isInfoEnabled()) {
            agentArgs = "loglevel=INFO"
        } else if (project.logger.isWarnEnabled()) {
            agentArgs = "loglevel=WARN"
        } else if (project.logger.isErrorEnabled()) {
            agentArgs = "loglevel=ERROR"
        } else {
            agentArgs = "loglevel=TRACE"
        }

        Throwable argsError = InstrumentationAgent.withAgentArgs(agentArgs)
        if (argsError != null) {
            LOGGER.error(argsError.message)
        }

        agentArgs
    }

    /**
     * Seed the default variant build ID map.
     *
     * Currently, all variants use the same build ID
     *
     * @return Map of variant to build ID
     */
    protected Map<String, String> getDefaultBuildMap() {
        def buildIdCache = [:] as HashMap<String, String>

        buildHelper.variantAdapter.getVariantValues().each { variant ->
            buildIdCache.put(variant.name, BuildId.getBuildId(variant.name))
        }

        return buildIdCache
    }

    static def isSupportedModule(Project project) {
        return project.pluginManager.hasPlugin("com.android.application") ||
                project.pluginManager.hasPlugin("com.android.library") ||
<<<<<<< HEAD
=======
                project.pluginManager.hasPlugin("com.android.feature") ||
>>>>>>> 65d6a9b3
                project.pluginManager.hasPlugin("com.android.dynamic-feature")
    }
}<|MERGE_RESOLUTION|>--- conflicted
+++ resolved
@@ -164,10 +164,7 @@
     static def isSupportedModule(Project project) {
         return project.pluginManager.hasPlugin("com.android.application") ||
                 project.pluginManager.hasPlugin("com.android.library") ||
-<<<<<<< HEAD
-=======
                 project.pluginManager.hasPlugin("com.android.feature") ||
->>>>>>> 65d6a9b3
                 project.pluginManager.hasPlugin("com.android.dynamic-feature")
     }
 }